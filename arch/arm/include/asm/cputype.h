#ifndef __ASM_ARM_CPUTYPE_H
#define __ASM_ARM_CPUTYPE_H

#include <linux/stringify.h>
#include <linux/kernel.h>

#define CPUID_ID	0
#define CPUID_CACHETYPE	1
#define CPUID_TCM	2
#define CPUID_TLBTYPE	3
#define CPUID_MPIDR	5

#define CPUID_EXT_PFR0	"c1, 0"
#define CPUID_EXT_PFR1	"c1, 1"
#define CPUID_EXT_DFR0	"c1, 2"
#define CPUID_EXT_AFR0	"c1, 3"
#define CPUID_EXT_MMFR0	"c1, 4"
#define CPUID_EXT_MMFR1	"c1, 5"
#define CPUID_EXT_MMFR2	"c1, 6"
#define CPUID_EXT_MMFR3	"c1, 7"
#define CPUID_EXT_ISAR0	"c2, 0"
#define CPUID_EXT_ISAR1	"c2, 1"
#define CPUID_EXT_ISAR2	"c2, 2"
#define CPUID_EXT_ISAR3	"c2, 3"
#define CPUID_EXT_ISAR4	"c2, 4"
#define CPUID_EXT_ISAR5	"c2, 5"

#define MPIDR_SMP_BITMASK (0x3 << 30)
#define MPIDR_SMP_VALUE (0x2 << 30)

#define MPIDR_MT_BITMASK (0x1 << 24)

#define MPIDR_HWID_BITMASK 0xFFFFFF

#define MPIDR_LEVEL_BITS 8
#define MPIDR_LEVEL_MASK ((1 << MPIDR_LEVEL_BITS) - 1)

#define MPIDR_AFFINITY_LEVEL(mpidr, level) \
	((mpidr >> (MPIDR_LEVEL_BITS * level)) & MPIDR_LEVEL_MASK)

extern unsigned int processor_id;

#ifdef CONFIG_CPU_CP15
#define read_cpuid(reg)							\
	({								\
		unsigned int __val;					\
		asm("mrc	p15, 0, %0, c0, c0, " __stringify(reg)	\
		    : "=r" (__val)					\
		    :							\
		    : "cc");						\
		__val;							\
	})

#define read_cpuid_ext(ext_reg)						\
	({								\
		unsigned int __val;					\
		asm("mrc	p15, 0, %0, c0, " ext_reg		\
		    : "=r" (__val)					\
		    :							\
		    : "cc");						\
		__val;							\
	})

#else /* ifdef CONFIG_CPU_CP15 */

#define ARM_CPU_IMP_ARM			0x41
#define ARM_CPU_IMP_INTEL		0x69

#define ARM_CPU_PART_ARM1136		0xB360
#define ARM_CPU_PART_ARM1156		0xB560
#define ARM_CPU_PART_ARM1176		0xB760
#define ARM_CPU_PART_ARM11MPCORE	0xB020
#define ARM_CPU_PART_CORTEX_A8		0xC080
#define ARM_CPU_PART_CORTEX_A9		0xC090
#define ARM_CPU_PART_CORTEX_A5		0xC050
#define ARM_CPU_PART_CORTEX_A15		0xC0F0
#define ARM_CPU_PART_CORTEX_A7		0xC070

#define ARM_CPU_XSCALE_ARCH_MASK	0xe000
#define ARM_CPU_XSCALE_ARCH_V1		0x2000
#define ARM_CPU_XSCALE_ARCH_V2		0x4000
#define ARM_CPU_XSCALE_ARCH_V3		0x6000

/*
 * read_cpuid and read_cpuid_ext should only ever be called on machines that
 * have cp15 so warn on other usages.
 */
#define read_cpuid(reg)							\
	({								\
		WARN_ON_ONCE(1);					\
		0;							\
	})

#define read_cpuid_ext(reg) read_cpuid(reg)

#endif /* ifdef CONFIG_CPU_CP15 / else */

#ifdef CONFIG_CPU_CP15
/*
 * The CPU ID never changes at run time, so we might as well tell the
 * compiler that it's constant.  Use this function to read the CPU ID
 * rather than directly reading processor_id or read_cpuid() directly.
 */
static inline unsigned int __attribute_const__ read_cpuid_id(void)
{
	return read_cpuid(CPUID_ID);
}

<<<<<<< HEAD
static inline unsigned int __attribute_const__ read_cpuid_implementor(void)
{
	return (read_cpuid_id() & 0xFF000000) >> 24;
}

static inline unsigned int __attribute_const__ read_cpuid_part_number(void)
{
	return read_cpuid_id() & 0xFFF0;
}

static inline unsigned int __attribute_const__ xscale_cpu_arch_version(void)
{
	return read_cpuid_part_number() & ARM_CPU_XSCALE_ARCH_MASK;
}
=======
#else /* ifdef CONFIG_CPU_CP15 */

static inline unsigned int __attribute_const__ read_cpuid_id(void)
{
	return processor_id;
}

#endif /* ifdef CONFIG_CPU_CP15 / else */
>>>>>>> 6ebd4d03

static inline unsigned int __attribute_const__ read_cpuid_cachetype(void)
{
	return read_cpuid(CPUID_CACHETYPE);
}

static inline unsigned int __attribute_const__ read_cpuid_tcmstatus(void)
{
	return read_cpuid(CPUID_TCM);
}

static inline unsigned int __attribute_const__ read_cpuid_mpidr(void)
{
	return read_cpuid(CPUID_MPIDR);
}

/*
 * Intel's XScale3 core supports some v6 features (supersections, L2)
 * but advertises itself as v5 as it does not support the v6 ISA.  For
 * this reason, we need a way to explicitly test for this type of CPU.
 */
#ifndef CONFIG_CPU_XSC3
#define cpu_is_xsc3()	0
#else
static inline int cpu_is_xsc3(void)
{
	unsigned int id;
	id = read_cpuid_id() & 0xffffe000;
	/* It covers both Intel ID and Marvell ID */
	if ((id == 0x69056000) || (id == 0x56056000))
		return 1;

	return 0;
}
#endif

#if !defined(CONFIG_CPU_XSCALE) && !defined(CONFIG_CPU_XSC3)
#define	cpu_is_xscale()	0
#else
#define	cpu_is_xscale()	1
#endif

#endif<|MERGE_RESOLUTION|>--- conflicted
+++ resolved
@@ -38,6 +38,24 @@
 #define MPIDR_AFFINITY_LEVEL(mpidr, level) \
 	((mpidr >> (MPIDR_LEVEL_BITS * level)) & MPIDR_LEVEL_MASK)
 
+#define ARM_CPU_IMP_ARM			0x41
+#define ARM_CPU_IMP_INTEL		0x69
+
+#define ARM_CPU_PART_ARM1136		0xB360
+#define ARM_CPU_PART_ARM1156		0xB560
+#define ARM_CPU_PART_ARM1176		0xB760
+#define ARM_CPU_PART_ARM11MPCORE	0xB020
+#define ARM_CPU_PART_CORTEX_A8		0xC080
+#define ARM_CPU_PART_CORTEX_A9		0xC090
+#define ARM_CPU_PART_CORTEX_A5		0xC050
+#define ARM_CPU_PART_CORTEX_A15		0xC0F0
+#define ARM_CPU_PART_CORTEX_A7		0xC070
+
+#define ARM_CPU_XSCALE_ARCH_MASK	0xe000
+#define ARM_CPU_XSCALE_ARCH_V1		0x2000
+#define ARM_CPU_XSCALE_ARCH_V2		0x4000
+#define ARM_CPU_XSCALE_ARCH_V3		0x6000
+
 extern unsigned int processor_id;
 
 #ifdef CONFIG_CPU_CP15
@@ -62,24 +80,6 @@
 	})
 
 #else /* ifdef CONFIG_CPU_CP15 */
-
-#define ARM_CPU_IMP_ARM			0x41
-#define ARM_CPU_IMP_INTEL		0x69
-
-#define ARM_CPU_PART_ARM1136		0xB360
-#define ARM_CPU_PART_ARM1156		0xB560
-#define ARM_CPU_PART_ARM1176		0xB760
-#define ARM_CPU_PART_ARM11MPCORE	0xB020
-#define ARM_CPU_PART_CORTEX_A8		0xC080
-#define ARM_CPU_PART_CORTEX_A9		0xC090
-#define ARM_CPU_PART_CORTEX_A5		0xC050
-#define ARM_CPU_PART_CORTEX_A15		0xC0F0
-#define ARM_CPU_PART_CORTEX_A7		0xC070
-
-#define ARM_CPU_XSCALE_ARCH_MASK	0xe000
-#define ARM_CPU_XSCALE_ARCH_V1		0x2000
-#define ARM_CPU_XSCALE_ARCH_V2		0x4000
-#define ARM_CPU_XSCALE_ARCH_V3		0x6000
 
 /*
  * read_cpuid and read_cpuid_ext should only ever be called on machines that
@@ -106,7 +106,15 @@
 	return read_cpuid(CPUID_ID);
 }
 
-<<<<<<< HEAD
+#else /* ifdef CONFIG_CPU_CP15 */
+
+static inline unsigned int __attribute_const__ read_cpuid_id(void)
+{
+	return processor_id;
+}
+
+#endif /* ifdef CONFIG_CPU_CP15 / else */
+
 static inline unsigned int __attribute_const__ read_cpuid_implementor(void)
 {
 	return (read_cpuid_id() & 0xFF000000) >> 24;
@@ -121,16 +129,6 @@
 {
 	return read_cpuid_part_number() & ARM_CPU_XSCALE_ARCH_MASK;
 }
-=======
-#else /* ifdef CONFIG_CPU_CP15 */
-
-static inline unsigned int __attribute_const__ read_cpuid_id(void)
-{
-	return processor_id;
-}
-
-#endif /* ifdef CONFIG_CPU_CP15 / else */
->>>>>>> 6ebd4d03
 
 static inline unsigned int __attribute_const__ read_cpuid_cachetype(void)
 {
