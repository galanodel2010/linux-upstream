/*
 *  linux/arch/x86_64/entry.S
 *
 *  Copyright (C) 1991, 1992  Linus Torvalds
 *  Copyright (C) 2000, 2001, 2002  Andi Kleen SuSE Labs
 *  Copyright (C) 2000  Pavel Machek <pavel@suse.cz>
 */

/*
 * entry.S contains the system-call and fault low-level handling routines.
 *
 * Some of this is documented in Documentation/x86/entry_64.txt
 *
 * NOTE: This code handles signal-recognition, which happens every time
 * after an interrupt and after each system call.
 *
 * Normal syscalls and interrupts don't save a full stack frame, this is
 * only done for syscall tracing, signals or fork/exec et.al.
 *
 * A note on terminology:
 * - top of stack: Architecture defined interrupt frame from SS to RIP
 * at the top of the kernel process stack.
 * - partial stack frame: partially saved registers up to R11.
 * - full stack frame: Like partial stack frame, but all register saved.
 *
 * Some macro usage:
 * - CFI macros are used to generate dwarf2 unwind information for better
 * backtraces. They don't change any code.
 * - SAVE_ALL/RESTORE_ALL - Save/restore all registers
 * - SAVE_ARGS/RESTORE_ARGS - Save/restore registers that C functions modify.
 * There are unfortunately lots of special cases where some registers
 * not touched. The macro is a big mess that should be cleaned up.
 * - SAVE_REST/RESTORE_REST - Handle the registers not saved by SAVE_ARGS.
 * Gives a full stack frame.
 * - ENTRY/END Define functions in the symbol table.
 * - FIXUP_TOP_OF_STACK/RESTORE_TOP_OF_STACK - Fix up the hardware stack
 * frame that is otherwise undefined after a SYSCALL
 * - TRACE_IRQ_* - Trace hard interrupt state for lock debugging.
 * - errorentry/paranoidentry/zeroentry - Define exception entry points.
 */

#include <linux/linkage.h>
#include <asm/segment.h>
#include <asm/cache.h>
#include <asm/errno.h>
#include <asm/dwarf2.h>
#include <asm/calling.h>
#include <asm/asm-offsets.h>
#include <asm/msr.h>
#include <asm/unistd.h>
#include <asm/thread_info.h>
#include <asm/hw_irq.h>
#include <asm/page_types.h>
#include <asm/irqflags.h>
#include <asm/paravirt.h>
#include <asm/ftrace.h>
#include <asm/percpu.h>
#include <linux/err.h>

/* Avoid __ASSEMBLER__'ifying <linux/audit.h> just for this.  */
#include <linux/elf-em.h>
#define AUDIT_ARCH_X86_64	(EM_X86_64|__AUDIT_ARCH_64BIT|__AUDIT_ARCH_LE)
#define __AUDIT_ARCH_64BIT 0x80000000
#define __AUDIT_ARCH_LE	   0x40000000

	.code64
	.section .entry.text, "ax"

#ifdef CONFIG_FUNCTION_TRACER
#ifdef CONFIG_DYNAMIC_FTRACE
ENTRY(mcount)
	retq
END(mcount)

ENTRY(ftrace_caller)
	cmpl $0, function_trace_stop
	jne  ftrace_stub

	MCOUNT_SAVE_FRAME

	movq 0x38(%rsp), %rdi
	movq 8(%rbp), %rsi
	subq $MCOUNT_INSN_SIZE, %rdi

GLOBAL(ftrace_call)
	call ftrace_stub

	MCOUNT_RESTORE_FRAME

#ifdef CONFIG_FUNCTION_GRAPH_TRACER
GLOBAL(ftrace_graph_call)
	jmp ftrace_stub
#endif

GLOBAL(ftrace_stub)
	retq
END(ftrace_caller)

#else /* ! CONFIG_DYNAMIC_FTRACE */
ENTRY(mcount)
	cmpl $0, function_trace_stop
	jne  ftrace_stub

	cmpq $ftrace_stub, ftrace_trace_function
	jnz trace

#ifdef CONFIG_FUNCTION_GRAPH_TRACER
	cmpq $ftrace_stub, ftrace_graph_return
	jnz ftrace_graph_caller

	cmpq $ftrace_graph_entry_stub, ftrace_graph_entry
	jnz ftrace_graph_caller
#endif

GLOBAL(ftrace_stub)
	retq

trace:
	MCOUNT_SAVE_FRAME

	movq 0x38(%rsp), %rdi
	movq 8(%rbp), %rsi
	subq $MCOUNT_INSN_SIZE, %rdi

	call   *ftrace_trace_function

	MCOUNT_RESTORE_FRAME

	jmp ftrace_stub
END(mcount)
#endif /* CONFIG_DYNAMIC_FTRACE */
#endif /* CONFIG_FUNCTION_TRACER */

#ifdef CONFIG_FUNCTION_GRAPH_TRACER
ENTRY(ftrace_graph_caller)
	cmpl $0, function_trace_stop
	jne ftrace_stub

	MCOUNT_SAVE_FRAME

	leaq 8(%rbp), %rdi
	movq 0x38(%rsp), %rsi
	movq (%rbp), %rdx
	subq $MCOUNT_INSN_SIZE, %rsi

	call	prepare_ftrace_return

	MCOUNT_RESTORE_FRAME

	retq
END(ftrace_graph_caller)

GLOBAL(return_to_handler)
	subq  $24, %rsp

	/* Save the return values */
	movq %rax, (%rsp)
	movq %rdx, 8(%rsp)
	movq %rbp, %rdi

	call ftrace_return_to_handler

	movq %rax, %rdi
	movq 8(%rsp), %rdx
	movq (%rsp), %rax
	addq $24, %rsp
	jmp *%rdi
#endif


#ifndef CONFIG_PREEMPT
#define retint_kernel retint_restore_args
#endif

#ifdef CONFIG_PARAVIRT
ENTRY(native_usergs_sysret64)
	swapgs
	sysretq
ENDPROC(native_usergs_sysret64)
#endif /* CONFIG_PARAVIRT */


.macro TRACE_IRQS_IRETQ offset=ARGOFFSET
#ifdef CONFIG_TRACE_IRQFLAGS
	bt   $9,EFLAGS-\offset(%rsp)	/* interrupts off? */
	jnc  1f
	TRACE_IRQS_ON
1:
#endif
.endm

/*
 * C code is not supposed to know about undefined top of stack. Every time
 * a C function with an pt_regs argument is called from the SYSCALL based
 * fast path FIXUP_TOP_OF_STACK is needed.
 * RESTORE_TOP_OF_STACK syncs the syscall state after any possible ptregs
 * manipulation.
 */

	/* %rsp:at FRAMEEND */
	.macro FIXUP_TOP_OF_STACK tmp offset=0
	movq PER_CPU_VAR(old_rsp),\tmp
	movq \tmp,RSP+\offset(%rsp)
	movq $__USER_DS,SS+\offset(%rsp)
	movq $__USER_CS,CS+\offset(%rsp)
	movq $-1,RCX+\offset(%rsp)
	movq R11+\offset(%rsp),\tmp  /* get eflags */
	movq \tmp,EFLAGS+\offset(%rsp)
	.endm

	.macro RESTORE_TOP_OF_STACK tmp offset=0
	movq RSP+\offset(%rsp),\tmp
	movq \tmp,PER_CPU_VAR(old_rsp)
	movq EFLAGS+\offset(%rsp),\tmp
	movq \tmp,R11+\offset(%rsp)
	.endm

	.macro FAKE_STACK_FRAME child_rip
	/* push in order ss, rsp, eflags, cs, rip */
	xorl %eax, %eax
	pushq_cfi $__KERNEL_DS /* ss */
	/*CFI_REL_OFFSET	ss,0*/
	pushq_cfi %rax /* rsp */
	CFI_REL_OFFSET	rsp,0
	pushq_cfi $(X86_EFLAGS_IF|X86_EFLAGS_BIT1) /* eflags - interrupts on */
	/*CFI_REL_OFFSET	rflags,0*/
	pushq_cfi $__KERNEL_CS /* cs */
	/*CFI_REL_OFFSET	cs,0*/
	pushq_cfi \child_rip /* rip */
	CFI_REL_OFFSET	rip,0
	pushq_cfi %rax /* orig rax */
	.endm

	.macro UNFAKE_STACK_FRAME
	addq $8*6, %rsp
	CFI_ADJUST_CFA_OFFSET	-(6*8)
	.endm

/*
 * initial frame state for interrupts (and exceptions without error code)
 */
	.macro EMPTY_FRAME start=1 offset=0
	.if \start
	CFI_STARTPROC simple
	CFI_SIGNAL_FRAME
	CFI_DEF_CFA rsp,8+\offset
	.else
	CFI_DEF_CFA_OFFSET 8+\offset
	.endif
	.endm

/*
 * initial frame state for interrupts (and exceptions without error code)
 */
	.macro INTR_FRAME start=1 offset=0
	EMPTY_FRAME \start, SS+8+\offset-RIP
	/*CFI_REL_OFFSET ss, SS+\offset-RIP*/
	CFI_REL_OFFSET rsp, RSP+\offset-RIP
	/*CFI_REL_OFFSET rflags, EFLAGS+\offset-RIP*/
	/*CFI_REL_OFFSET cs, CS+\offset-RIP*/
	CFI_REL_OFFSET rip, RIP+\offset-RIP
	.endm

/*
 * initial frame state for exceptions with error code (and interrupts
 * with vector already pushed)
 */
	.macro XCPT_FRAME start=1 offset=0
	INTR_FRAME \start, RIP+\offset-ORIG_RAX
	/*CFI_REL_OFFSET orig_rax, ORIG_RAX-ORIG_RAX*/
	.endm

/*
 * frame that enables calling into C.
 */
	.macro PARTIAL_FRAME start=1 offset=0
	XCPT_FRAME \start, ORIG_RAX+\offset-ARGOFFSET
	CFI_REL_OFFSET rdi, RDI+\offset-ARGOFFSET
	CFI_REL_OFFSET rsi, RSI+\offset-ARGOFFSET
	CFI_REL_OFFSET rdx, RDX+\offset-ARGOFFSET
	CFI_REL_OFFSET rcx, RCX+\offset-ARGOFFSET
	CFI_REL_OFFSET rax, RAX+\offset-ARGOFFSET
	CFI_REL_OFFSET r8, R8+\offset-ARGOFFSET
	CFI_REL_OFFSET r9, R9+\offset-ARGOFFSET
	CFI_REL_OFFSET r10, R10+\offset-ARGOFFSET
	CFI_REL_OFFSET r11, R11+\offset-ARGOFFSET
	.endm

/*
 * frame that enables passing a complete pt_regs to a C function.
 */
	.macro DEFAULT_FRAME start=1 offset=0
	PARTIAL_FRAME \start, R11+\offset-R15
	CFI_REL_OFFSET rbx, RBX+\offset
	CFI_REL_OFFSET rbp, RBP+\offset
	CFI_REL_OFFSET r12, R12+\offset
	CFI_REL_OFFSET r13, R13+\offset
	CFI_REL_OFFSET r14, R14+\offset
	CFI_REL_OFFSET r15, R15+\offset
	.endm

/* save partial stack frame */
	.macro SAVE_ARGS_IRQ
	cld
	/* start from rbp in pt_regs and jump over */
	movq_cfi rdi, RDI-RBP
	movq_cfi rsi, RSI-RBP
	movq_cfi rdx, RDX-RBP
	movq_cfi rcx, RCX-RBP
	movq_cfi rax, RAX-RBP
	movq_cfi  r8,  R8-RBP
	movq_cfi  r9,  R9-RBP
	movq_cfi r10, R10-RBP
	movq_cfi r11, R11-RBP

	/* Save rbp so that we can unwind from get_irq_regs() */
	movq_cfi rbp, 0

	/* Save previous stack value */
	movq %rsp, %rsi

	leaq -RBP(%rsp),%rdi	/* arg1 for handler */
	testl $3, CS(%rdi)
	je 1f
	SWAPGS
	/*
	 * irq_count is used to check if a CPU is already on an interrupt stack
	 * or not. While this is essentially redundant with preempt_count it is
	 * a little cheaper to use a separate counter in the PDA (short of
	 * moving irq_enter into assembly, which would be too much work)
	 */
1:	incl PER_CPU_VAR(irq_count)
	jne 2f
	mov PER_CPU_VAR(irq_stack_ptr),%rsp
	CFI_DEF_CFA_REGISTER	rsi

2:	/* Store previous stack value */
	pushq %rsi
	CFI_ESCAPE	0x0f /* DW_CFA_def_cfa_expression */, 6, \
			0x77 /* DW_OP_breg7 */, 0, \
			0x06 /* DW_OP_deref */, \
			0x08 /* DW_OP_const1u */, SS+8-RBP, \
			0x22 /* DW_OP_plus */
	/* We entered an interrupt context - irqs are off: */
	TRACE_IRQS_OFF
	.endm

ENTRY(save_rest)
	PARTIAL_FRAME 1 REST_SKIP+8
	movq 5*8+16(%rsp), %r11	/* save return address */
	movq_cfi rbx, RBX+16
	movq_cfi rbp, RBP+16
	movq_cfi r12, R12+16
	movq_cfi r13, R13+16
	movq_cfi r14, R14+16
	movq_cfi r15, R15+16
	movq %r11, 8(%rsp)	/* return address */
	FIXUP_TOP_OF_STACK %r11, 16
	ret
	CFI_ENDPROC
END(save_rest)

/* save complete stack frame */
	.pushsection .kprobes.text, "ax"
ENTRY(save_paranoid)
	XCPT_FRAME 1 RDI+8
	cld
	movq_cfi rdi, RDI+8
	movq_cfi rsi, RSI+8
	movq_cfi rdx, RDX+8
	movq_cfi rcx, RCX+8
	movq_cfi rax, RAX+8
	movq_cfi r8, R8+8
	movq_cfi r9, R9+8
	movq_cfi r10, R10+8
	movq_cfi r11, R11+8
	movq_cfi rbx, RBX+8
	movq_cfi rbp, RBP+8
	movq_cfi r12, R12+8
	movq_cfi r13, R13+8
	movq_cfi r14, R14+8
	movq_cfi r15, R15+8
	movl $1,%ebx
	movl $MSR_GS_BASE,%ecx
	rdmsr
	testl %edx,%edx
	js 1f	/* negative -> in kernel */
	SWAPGS
	xorl %ebx,%ebx
1:	ret
	CFI_ENDPROC
END(save_paranoid)
	.popsection

/*
 * A newly forked process directly context switches into this address.
 *
 * rdi: prev task we switched from
 */
ENTRY(ret_from_fork)
	DEFAULT_FRAME

	LOCK ; btr $TIF_FORK,TI_flags(%r8)

	pushq_cfi kernel_eflags(%rip)
	popfq_cfi				# reset kernel eflags

	call schedule_tail			# rdi: 'prev' task parameter

	GET_THREAD_INFO(%rcx)

	RESTORE_REST

	testl $3, CS-ARGOFFSET(%rsp)		# from kernel_thread?
	jz   retint_restore_args

	testl $_TIF_IA32, TI_flags(%rcx)	# 32-bit compat task needs IRET
	jnz  int_ret_from_sys_call

	RESTORE_TOP_OF_STACK %rdi, -ARGOFFSET
	jmp ret_from_sys_call			# go to the SYSRET fastpath

	CFI_ENDPROC
END(ret_from_fork)

/*
 * System call entry. Up to 6 arguments in registers are supported.
 *
 * SYSCALL does not save anything on the stack and does not change the
 * stack pointer.
 */

/*
 * Register setup:
 * rax  system call number
 * rdi  arg0
 * rcx  return address for syscall/sysret, C arg3
 * rsi  arg1
 * rdx  arg2
 * r10  arg3 	(--> moved to rcx for C)
 * r8   arg4
 * r9   arg5
 * r11  eflags for syscall/sysret, temporary for C
 * r12-r15,rbp,rbx saved by C code, not touched.
 *
 * Interrupts are off on entry.
 * Only called from user space.
 *
 * XXX	if we had a free scratch register we could save the RSP into the stack frame
 *      and report it properly in ps. Unfortunately we haven't.
 *
 * When user can change the frames always force IRET. That is because
 * it deals with uncanonical addresses better. SYSRET has trouble
 * with them due to bugs in both AMD and Intel CPUs.
 */

ENTRY(system_call)
	CFI_STARTPROC	simple
	CFI_SIGNAL_FRAME
	CFI_DEF_CFA	rsp,KERNEL_STACK_OFFSET
	CFI_REGISTER	rip,rcx
	/*CFI_REGISTER	rflags,r11*/
	SWAPGS_UNSAFE_STACK
	/*
	 * A hypervisor implementation might want to use a label
	 * after the swapgs, so that it can do the swapgs
	 * for the guest and jump here on syscall.
	 */
GLOBAL(system_call_after_swapgs)

	movq	%rsp,PER_CPU_VAR(old_rsp)
	movq	PER_CPU_VAR(kernel_stack),%rsp
	/*
	 * No need to follow this irqs off/on section - it's straight
	 * and short:
	 */
	ENABLE_INTERRUPTS(CLBR_NONE)
	SAVE_ARGS 8,0
	movq  %rax,ORIG_RAX-ARGOFFSET(%rsp)
	movq  %rcx,RIP-ARGOFFSET(%rsp)
	CFI_REL_OFFSET rip,RIP-ARGOFFSET
	testl $_TIF_WORK_SYSCALL_ENTRY,TI_flags+THREAD_INFO(%rsp,RIP-ARGOFFSET)
	jnz tracesys
system_call_fastpath:
	cmpq $__NR_syscall_max,%rax
	ja badsys
	movq %r10,%rcx
	call *sys_call_table(,%rax,8)  # XXX:	 rip relative
	movq %rax,RAX-ARGOFFSET(%rsp)
/*
 * Syscall return path ending with SYSRET (fast path)
 * Has incomplete stack frame and undefined top of stack.
 */
ret_from_sys_call:
	movl $_TIF_ALLWORK_MASK,%edi
	/* edi:	flagmask */
sysret_check:
	LOCKDEP_SYS_EXIT
	DISABLE_INTERRUPTS(CLBR_NONE)
	TRACE_IRQS_OFF
	movl TI_flags+THREAD_INFO(%rsp,RIP-ARGOFFSET),%edx
	andl %edi,%edx
	jnz  sysret_careful
	CFI_REMEMBER_STATE
	/*
	 * sysretq will re-enable interrupts:
	 */
	TRACE_IRQS_ON
	movq RIP-ARGOFFSET(%rsp),%rcx
	CFI_REGISTER	rip,rcx
	RESTORE_ARGS 1,-ARG_SKIP,0
	/*CFI_REGISTER	rflags,r11*/
	movq	PER_CPU_VAR(old_rsp), %rsp
	USERGS_SYSRET64

	CFI_RESTORE_STATE
	/* Handle reschedules */
	/* edx:	work, edi: workmask */
sysret_careful:
	bt $TIF_NEED_RESCHED,%edx
	jnc sysret_signal
	TRACE_IRQS_ON
	ENABLE_INTERRUPTS(CLBR_NONE)
	pushq_cfi %rdi
	call schedule
	popq_cfi %rdi
	jmp sysret_check

	/* Handle a signal */
sysret_signal:
	TRACE_IRQS_ON
	ENABLE_INTERRUPTS(CLBR_NONE)
#ifdef CONFIG_AUDITSYSCALL
	bt $TIF_SYSCALL_AUDIT,%edx
	jc sysret_audit
#endif
	/*
	 * We have a signal, or exit tracing or single-step.
	 * These all wind up with the iret return path anyway,
	 * so just join that path right now.
	 */
	FIXUP_TOP_OF_STACK %r11, -ARGOFFSET
	jmp int_check_syscall_exit_work

badsys:
	movq $-ENOSYS,RAX-ARGOFFSET(%rsp)
	jmp ret_from_sys_call

#ifdef CONFIG_AUDITSYSCALL
	/*
	 * Fast path for syscall audit without full syscall trace.
	 * We just call __audit_syscall_entry() directly, and then
	 * jump back to the normal fast path.
	 */
auditsys:
	movq %r10,%r9			/* 6th arg: 4th syscall arg */
	movq %rdx,%r8			/* 5th arg: 3rd syscall arg */
	movq %rsi,%rcx			/* 4th arg: 2nd syscall arg */
	movq %rdi,%rdx			/* 3rd arg: 1st syscall arg */
	movq %rax,%rsi			/* 2nd arg: syscall number */
	movl $AUDIT_ARCH_X86_64,%edi	/* 1st arg: audit arch */
	call __audit_syscall_entry
	LOAD_ARGS 0		/* reload call-clobbered registers */
	jmp system_call_fastpath

	/*
	 * Return fast path for syscall audit.  Call __audit_syscall_exit()
	 * directly and then jump back to the fast path with TIF_SYSCALL_AUDIT
	 * masked off.
	 */
sysret_audit:
	movq RAX-ARGOFFSET(%rsp),%rsi	/* second arg, syscall return value */
	cmpq $-MAX_ERRNO,%rsi	/* is it < -MAX_ERRNO? */
	setbe %al		/* 1 if so, 0 if not */
	movzbl %al,%edi		/* zero-extend that into %edi */
	call __audit_syscall_exit
	movl $(_TIF_ALLWORK_MASK & ~_TIF_SYSCALL_AUDIT),%edi
	jmp sysret_check
#endif	/* CONFIG_AUDITSYSCALL */

	/* Do syscall tracing */
tracesys:
#ifdef CONFIG_AUDITSYSCALL
	testl $(_TIF_WORK_SYSCALL_ENTRY & ~_TIF_SYSCALL_AUDIT),TI_flags+THREAD_INFO(%rsp,RIP-ARGOFFSET)
	jz auditsys
#endif
	SAVE_REST
	movq $-ENOSYS,RAX(%rsp) /* ptrace can change this for a bad syscall */
	FIXUP_TOP_OF_STACK %rdi
	movq %rsp,%rdi
	call syscall_trace_enter
	/*
	 * Reload arg registers from stack in case ptrace changed them.
	 * We don't reload %rax because syscall_trace_enter() returned
	 * the value it wants us to use in the table lookup.
	 */
	LOAD_ARGS ARGOFFSET, 1
	RESTORE_REST
	cmpq $__NR_syscall_max,%rax
	ja   int_ret_from_sys_call	/* RAX(%rsp) set to -ENOSYS above */
	movq %r10,%rcx	/* fixup for C */
	call *sys_call_table(,%rax,8)
	movq %rax,RAX-ARGOFFSET(%rsp)
	/* Use IRET because user could have changed frame */

/*
 * Syscall return path ending with IRET.
 * Has correct top of stack, but partial stack frame.
 */
GLOBAL(int_ret_from_sys_call)
	DISABLE_INTERRUPTS(CLBR_NONE)
	TRACE_IRQS_OFF
	movl $_TIF_ALLWORK_MASK,%edi
	/* edi:	mask to check */
GLOBAL(int_with_check)
	LOCKDEP_SYS_EXIT_IRQ
	GET_THREAD_INFO(%rcx)
	movl TI_flags(%rcx),%edx
	andl %edi,%edx
	jnz   int_careful
	andl    $~TS_COMPAT,TI_status(%rcx)
	jmp   retint_swapgs

	/* Either reschedule or signal or syscall exit tracking needed. */
	/* First do a reschedule test. */
	/* edx:	work, edi: workmask */
int_careful:
	bt $TIF_NEED_RESCHED,%edx
	jnc  int_very_careful
	TRACE_IRQS_ON
	ENABLE_INTERRUPTS(CLBR_NONE)
	pushq_cfi %rdi
	call schedule
	popq_cfi %rdi
	DISABLE_INTERRUPTS(CLBR_NONE)
	TRACE_IRQS_OFF
	jmp int_with_check

	/* handle signals and tracing -- both require a full stack frame */
int_very_careful:
	TRACE_IRQS_ON
	ENABLE_INTERRUPTS(CLBR_NONE)
int_check_syscall_exit_work:
	SAVE_REST
	/* Check for syscall exit trace */
	testl $_TIF_WORK_SYSCALL_EXIT,%edx
	jz int_signal
	pushq_cfi %rdi
	leaq 8(%rsp),%rdi	# &ptregs -> arg1
	call syscall_trace_leave
	popq_cfi %rdi
	andl $~(_TIF_WORK_SYSCALL_EXIT|_TIF_SYSCALL_EMU),%edi
	jmp int_restore_rest

int_signal:
	testl $_TIF_DO_NOTIFY_MASK,%edx
	jz 1f
	movq %rsp,%rdi		# &ptregs -> arg1
	xorl %esi,%esi		# oldset -> arg2
	call do_notify_resume
1:	movl $_TIF_WORK_MASK,%edi
int_restore_rest:
	RESTORE_REST
	DISABLE_INTERRUPTS(CLBR_NONE)
	TRACE_IRQS_OFF
	jmp int_with_check
	CFI_ENDPROC
END(system_call)

/*
 * Certain special system calls that need to save a complete full stack frame.
 */
	.macro PTREGSCALL label,func,arg
ENTRY(\label)
	PARTIAL_FRAME 1 8		/* offset 8: return address */
	subq $REST_SKIP, %rsp
	CFI_ADJUST_CFA_OFFSET REST_SKIP
	call save_rest
	DEFAULT_FRAME 0 8		/* offset 8: return address */
	leaq 8(%rsp), \arg	/* pt_regs pointer */
	call \func
	jmp ptregscall_common
	CFI_ENDPROC
END(\label)
	.endm

	PTREGSCALL stub_clone, sys_clone, %r8
	PTREGSCALL stub_fork, sys_fork, %rdi
	PTREGSCALL stub_vfork, sys_vfork, %rdi
	PTREGSCALL stub_sigaltstack, sys_sigaltstack, %rdx
	PTREGSCALL stub_iopl, sys_iopl, %rsi

ENTRY(ptregscall_common)
	DEFAULT_FRAME 1 8	/* offset 8: return address */
	RESTORE_TOP_OF_STACK %r11, 8
	movq_cfi_restore R15+8, r15
	movq_cfi_restore R14+8, r14
	movq_cfi_restore R13+8, r13
	movq_cfi_restore R12+8, r12
	movq_cfi_restore RBP+8, rbp
	movq_cfi_restore RBX+8, rbx
	ret $REST_SKIP		/* pop extended registers */
	CFI_ENDPROC
END(ptregscall_common)

ENTRY(stub_execve)
	CFI_STARTPROC
	addq $8, %rsp
	PARTIAL_FRAME 0
	SAVE_REST
	FIXUP_TOP_OF_STACK %r11
	movq %rsp, %rcx
	call sys_execve
	RESTORE_TOP_OF_STACK %r11
	movq %rax,RAX(%rsp)
	RESTORE_REST
	jmp int_ret_from_sys_call
	CFI_ENDPROC
END(stub_execve)

/*
 * sigreturn is special because it needs to restore all registers on return.
 * This cannot be done with SYSRET, so use the IRET return path instead.
 */
ENTRY(stub_rt_sigreturn)
	CFI_STARTPROC
	addq $8, %rsp
	PARTIAL_FRAME 0
	SAVE_REST
	movq %rsp,%rdi
	FIXUP_TOP_OF_STACK %r11
	call sys_rt_sigreturn
	movq %rax,RAX(%rsp) # fixme, this could be done at the higher layer
	RESTORE_REST
	jmp int_ret_from_sys_call
	CFI_ENDPROC
END(stub_rt_sigreturn)

/*
 * Build the entry stubs and pointer table with some assembler magic.
 * We pack 7 stubs into a single 32-byte chunk, which will fit in a
 * single cache line on all modern x86 implementations.
 */
	.section .init.rodata,"a"
ENTRY(interrupt)
	.section .entry.text
	.p2align 5
	.p2align CONFIG_X86_L1_CACHE_SHIFT
ENTRY(irq_entries_start)
	INTR_FRAME
vector=FIRST_EXTERNAL_VECTOR
.rept (NR_VECTORS-FIRST_EXTERNAL_VECTOR+6)/7
	.balign 32
  .rept	7
    .if vector < NR_VECTORS
      .if vector <> FIRST_EXTERNAL_VECTOR
	CFI_ADJUST_CFA_OFFSET -8
      .endif
1:	pushq_cfi $(~vector+0x80)	/* Note: always in signed byte range */
      .if ((vector-FIRST_EXTERNAL_VECTOR)%7) <> 6
	jmp 2f
      .endif
      .previous
	.quad 1b
      .section .entry.text
vector=vector+1
    .endif
  .endr
2:	jmp common_interrupt
.endr
	CFI_ENDPROC
END(irq_entries_start)

.previous
END(interrupt)
.previous

/*
 * Interrupt entry/exit.
 *
 * Interrupt entry points save only callee clobbered registers in fast path.
 *
 * Entry runs with interrupts off.
 */

/* 0(%rsp): ~(interrupt number) */
	.macro interrupt func
	/* reserve pt_regs for scratch regs and rbp */
	subq $ORIG_RAX-RBP, %rsp
	CFI_ADJUST_CFA_OFFSET ORIG_RAX-RBP
	SAVE_ARGS_IRQ
	call \func
	.endm

/*
 * Interrupt entry/exit should be protected against kprobes
 */
	.pushsection .kprobes.text, "ax"
	/*
	 * The interrupt stubs push (~vector+0x80) onto the stack and
	 * then jump to common_interrupt.
	 */
	.p2align CONFIG_X86_L1_CACHE_SHIFT
common_interrupt:
	XCPT_FRAME
	addq $-0x80,(%rsp)		/* Adjust vector to [-256,-1] range */
	interrupt do_IRQ
	/* 0(%rsp): old_rsp-ARGOFFSET */
ret_from_intr:
	DISABLE_INTERRUPTS(CLBR_NONE)
	TRACE_IRQS_OFF
	decl PER_CPU_VAR(irq_count)

	/* Restore saved previous stack */
	popq %rsi
	CFI_DEF_CFA_REGISTER	rsi
	leaq ARGOFFSET-RBP(%rsi), %rsp
	CFI_DEF_CFA_REGISTER	rsp
	CFI_ADJUST_CFA_OFFSET	RBP-ARGOFFSET

exit_intr:
	GET_THREAD_INFO(%rcx)
	testl $3,CS-ARGOFFSET(%rsp)
	je retint_kernel

	/* Interrupt came from user space */
	/*
	 * Has a correct top of stack, but a partial stack frame
	 * %rcx: thread info. Interrupts off.
	 */
retint_with_reschedule:
	movl $_TIF_WORK_MASK,%edi
retint_check:
	LOCKDEP_SYS_EXIT_IRQ
	movl TI_flags(%rcx),%edx
	andl %edi,%edx
	CFI_REMEMBER_STATE
	jnz  retint_careful

retint_swapgs:		/* return to user-space */
	/*
	 * The iretq could re-enable interrupts:
	 */
	DISABLE_INTERRUPTS(CLBR_ANY)
	TRACE_IRQS_IRETQ
	SWAPGS
	jmp restore_args

retint_restore_args:	/* return to kernel space */
	DISABLE_INTERRUPTS(CLBR_ANY)
	/*
	 * The iretq could re-enable interrupts:
	 */
	TRACE_IRQS_IRETQ
restore_args:
	RESTORE_ARGS 1,8,1

irq_return:
	INTERRUPT_RETURN

	.section __ex_table, "a"
	.quad irq_return, bad_iret
	.previous

#ifdef CONFIG_PARAVIRT
ENTRY(native_iret)
	iretq

	.section __ex_table,"a"
	.quad native_iret, bad_iret
	.previous
#endif

	.section .fixup,"ax"
bad_iret:
	/*
	 * The iret traps when the %cs or %ss being restored is bogus.
	 * We've lost the original trap vector and error code.
	 * #GPF is the most likely one to get for an invalid selector.
	 * So pretend we completed the iret and took the #GPF in user mode.
	 *
	 * We are now running with the kernel GS after exception recovery.
	 * But error_entry expects us to have user GS to match the user %cs,
	 * so swap back.
	 */
	pushq $0

	SWAPGS
	jmp general_protection

	.previous

	/* edi: workmask, edx: work */
retint_careful:
	CFI_RESTORE_STATE
	bt    $TIF_NEED_RESCHED,%edx
	jnc   retint_signal
	TRACE_IRQS_ON
	ENABLE_INTERRUPTS(CLBR_NONE)
	pushq_cfi %rdi
	call  schedule
	popq_cfi %rdi
	GET_THREAD_INFO(%rcx)
	DISABLE_INTERRUPTS(CLBR_NONE)
	TRACE_IRQS_OFF
	jmp retint_check

retint_signal:
	testl $_TIF_DO_NOTIFY_MASK,%edx
	jz    retint_swapgs
	TRACE_IRQS_ON
	ENABLE_INTERRUPTS(CLBR_NONE)
	SAVE_REST
	movq $-1,ORIG_RAX(%rsp)
	xorl %esi,%esi		# oldset
	movq %rsp,%rdi		# &pt_regs
	call do_notify_resume
	RESTORE_REST
	DISABLE_INTERRUPTS(CLBR_NONE)
	TRACE_IRQS_OFF
	GET_THREAD_INFO(%rcx)
	jmp retint_with_reschedule

#ifdef CONFIG_PREEMPT
	/* Returning to kernel space. Check if we need preemption */
	/* rcx:	 threadinfo. interrupts off. */
ENTRY(retint_kernel)
	cmpl $0,TI_preempt_count(%rcx)
	jnz  retint_restore_args
	bt  $TIF_NEED_RESCHED,TI_flags(%rcx)
	jnc  retint_restore_args
	bt   $9,EFLAGS-ARGOFFSET(%rsp)	/* interrupts off? */
	jnc  retint_restore_args
	call preempt_schedule_irq
	jmp exit_intr
#endif

	CFI_ENDPROC
END(common_interrupt)
/*
 * End of kprobes section
 */
       .popsection

/*
 * APIC interrupts.
 */
.macro apicinterrupt num sym do_sym
ENTRY(\sym)
	INTR_FRAME
	pushq_cfi $~(\num)
.Lcommon_\sym:
	interrupt \do_sym
	jmp ret_from_intr
	CFI_ENDPROC
END(\sym)
.endm

#ifdef CONFIG_SMP
apicinterrupt IRQ_MOVE_CLEANUP_VECTOR \
	irq_move_cleanup_interrupt smp_irq_move_cleanup_interrupt
apicinterrupt REBOOT_VECTOR \
	reboot_interrupt smp_reboot_interrupt
#endif

#ifdef CONFIG_X86_UV
apicinterrupt UV_BAU_MESSAGE \
	uv_bau_message_intr1 uv_bau_message_interrupt
#endif
apicinterrupt LOCAL_TIMER_VECTOR \
	apic_timer_interrupt smp_apic_timer_interrupt
apicinterrupt X86_PLATFORM_IPI_VECTOR \
	x86_platform_ipi smp_x86_platform_ipi

#ifdef CONFIG_SMP
	ALIGN
	INTR_FRAME
.irp idx,1,2,3,4,5,6,7,8,9,10,11,12,13,14,15, \
	16,17,18,19,20,21,22,23,24,25,26,27,28,29,30,31
.if NUM_INVALIDATE_TLB_VECTORS > \idx
ENTRY(invalidate_interrupt\idx)
	pushq_cfi $~(INVALIDATE_TLB_VECTOR_START+\idx)
	jmp .Lcommon_invalidate_interrupt0
	CFI_ADJUST_CFA_OFFSET -8
END(invalidate_interrupt\idx)
.endif
.endr
	CFI_ENDPROC
apicinterrupt INVALIDATE_TLB_VECTOR_START, \
	invalidate_interrupt0, smp_invalidate_interrupt
#endif

apicinterrupt THRESHOLD_APIC_VECTOR \
	threshold_interrupt smp_threshold_interrupt
apicinterrupt THERMAL_APIC_VECTOR \
	thermal_interrupt smp_thermal_interrupt

#ifdef CONFIG_SMP
apicinterrupt CALL_FUNCTION_SINGLE_VECTOR \
	call_function_single_interrupt smp_call_function_single_interrupt
apicinterrupt CALL_FUNCTION_VECTOR \
	call_function_interrupt smp_call_function_interrupt
apicinterrupt RESCHEDULE_VECTOR \
	reschedule_interrupt smp_reschedule_interrupt
#endif

apicinterrupt ERROR_APIC_VECTOR \
	error_interrupt smp_error_interrupt
apicinterrupt SPURIOUS_APIC_VECTOR \
	spurious_interrupt smp_spurious_interrupt

#ifdef CONFIG_IRQ_WORK
apicinterrupt IRQ_WORK_VECTOR \
	irq_work_interrupt smp_irq_work_interrupt
#endif

/*
 * Exception entry points.
 */
.macro zeroentry sym do_sym
ENTRY(\sym)
	INTR_FRAME
	PARAVIRT_ADJUST_EXCEPTION_FRAME
	pushq_cfi $-1		/* ORIG_RAX: no syscall to restart */
	subq $ORIG_RAX-R15, %rsp
	CFI_ADJUST_CFA_OFFSET ORIG_RAX-R15
	call error_entry
	DEFAULT_FRAME 0
	movq %rsp,%rdi		/* pt_regs pointer */
	xorl %esi,%esi		/* no error code */
	call \do_sym
	jmp error_exit		/* %ebx: no swapgs flag */
	CFI_ENDPROC
END(\sym)
.endm

.macro paranoidzeroentry sym do_sym
ENTRY(\sym)
	INTR_FRAME
	PARAVIRT_ADJUST_EXCEPTION_FRAME
	pushq_cfi $-1		/* ORIG_RAX: no syscall to restart */
	subq $ORIG_RAX-R15, %rsp
	CFI_ADJUST_CFA_OFFSET ORIG_RAX-R15
	call save_paranoid
	TRACE_IRQS_OFF
	movq %rsp,%rdi		/* pt_regs pointer */
	xorl %esi,%esi		/* no error code */
	call \do_sym
	jmp paranoid_exit	/* %ebx: no swapgs flag */
	CFI_ENDPROC
END(\sym)
.endm

#define INIT_TSS_IST(x) PER_CPU_VAR(init_tss) + (TSS_ist + ((x) - 1) * 8)
.macro paranoidzeroentry_ist sym do_sym ist
ENTRY(\sym)
	INTR_FRAME
	PARAVIRT_ADJUST_EXCEPTION_FRAME
	pushq_cfi $-1		/* ORIG_RAX: no syscall to restart */
	subq $ORIG_RAX-R15, %rsp
	CFI_ADJUST_CFA_OFFSET ORIG_RAX-R15
	call save_paranoid
	TRACE_IRQS_OFF
	movq %rsp,%rdi		/* pt_regs pointer */
	xorl %esi,%esi		/* no error code */
	subq $EXCEPTION_STKSZ, INIT_TSS_IST(\ist)
	call \do_sym
	addq $EXCEPTION_STKSZ, INIT_TSS_IST(\ist)
	jmp paranoid_exit	/* %ebx: no swapgs flag */
	CFI_ENDPROC
END(\sym)
.endm

.macro errorentry sym do_sym
ENTRY(\sym)
	XCPT_FRAME
	PARAVIRT_ADJUST_EXCEPTION_FRAME
	subq $ORIG_RAX-R15, %rsp
	CFI_ADJUST_CFA_OFFSET ORIG_RAX-R15
	call error_entry
	DEFAULT_FRAME 0
	movq %rsp,%rdi			/* pt_regs pointer */
	movq ORIG_RAX(%rsp),%rsi	/* get error code */
	movq $-1,ORIG_RAX(%rsp)		/* no syscall to restart */
	call \do_sym
	jmp error_exit			/* %ebx: no swapgs flag */
	CFI_ENDPROC
END(\sym)
.endm

	/* error code is on the stack already */
.macro paranoiderrorentry sym do_sym
ENTRY(\sym)
	XCPT_FRAME
	PARAVIRT_ADJUST_EXCEPTION_FRAME
	subq $ORIG_RAX-R15, %rsp
	CFI_ADJUST_CFA_OFFSET ORIG_RAX-R15
	call save_paranoid
	DEFAULT_FRAME 0
	TRACE_IRQS_OFF
	movq %rsp,%rdi			/* pt_regs pointer */
	movq ORIG_RAX(%rsp),%rsi	/* get error code */
	movq $-1,ORIG_RAX(%rsp)		/* no syscall to restart */
	call \do_sym
	jmp paranoid_exit		/* %ebx: no swapgs flag */
	CFI_ENDPROC
END(\sym)
.endm

zeroentry divide_error do_divide_error
zeroentry overflow do_overflow
zeroentry bounds do_bounds
zeroentry invalid_op do_invalid_op
zeroentry device_not_available do_device_not_available
paranoiderrorentry double_fault do_double_fault
zeroentry coprocessor_segment_overrun do_coprocessor_segment_overrun
errorentry invalid_TSS do_invalid_TSS
errorentry segment_not_present do_segment_not_present
zeroentry spurious_interrupt_bug do_spurious_interrupt_bug
zeroentry coprocessor_error do_coprocessor_error
errorentry alignment_check do_alignment_check
zeroentry simd_coprocessor_error do_simd_coprocessor_error


	/* Reload gs selector with exception handling */
	/* edi:  new selector */
ENTRY(native_load_gs_index)
	CFI_STARTPROC
	pushfq_cfi
	DISABLE_INTERRUPTS(CLBR_ANY & ~CLBR_RDI)
	SWAPGS
gs_change:
	movl %edi,%gs
2:	mfence		/* workaround */
	SWAPGS
	popfq_cfi
	ret
	CFI_ENDPROC
END(native_load_gs_index)

	.section __ex_table,"a"
	.align 8
	.quad gs_change,bad_gs
	.previous
	.section .fixup,"ax"
	/* running with kernelgs */
bad_gs:
	SWAPGS			/* switch back to user gs */
	xorl %eax,%eax
	movl %eax,%gs
	jmp  2b
	.previous

ENTRY(kernel_thread_helper)
	pushq $0		# fake return address
	CFI_STARTPROC
	/*
	 * Here we are in the child and the registers are set as they were
	 * at kernel_thread() invocation in the parent.
	 */
	call *%rsi
	# exit
	mov %eax, %edi
	call do_exit
	ud2			# padding for call trace
	CFI_ENDPROC
END(kernel_thread_helper)

/*
 * execve(). This function needs to use IRET, not SYSRET, to set up all state properly.
 *
 * C extern interface:
 *	 extern long execve(const char *name, char **argv, char **envp)
 *
 * asm input arguments:
 *	rdi: name, rsi: argv, rdx: envp
 *
 * We want to fallback into:
 *	extern long sys_execve(const char *name, char **argv,char **envp, struct pt_regs *regs)
 *
 * do_sys_execve asm fallback arguments:
 *	rdi: name, rsi: argv, rdx: envp, rcx: fake frame on the stack
 */
ENTRY(kernel_execve)
	CFI_STARTPROC
	FAKE_STACK_FRAME $0
	SAVE_ALL
	movq %rsp,%rcx
	call sys_execve
	movq %rax, RAX(%rsp)
	RESTORE_REST
	testq %rax,%rax
	je int_ret_from_sys_call
	RESTORE_ARGS
	UNFAKE_STACK_FRAME
	ret
	CFI_ENDPROC
END(kernel_execve)

/* Call softirq on interrupt stack. Interrupts are off. */
ENTRY(call_softirq)
	CFI_STARTPROC
	pushq_cfi %rbp
	CFI_REL_OFFSET rbp,0
	mov  %rsp,%rbp
	CFI_DEF_CFA_REGISTER rbp
	incl PER_CPU_VAR(irq_count)
	cmove PER_CPU_VAR(irq_stack_ptr),%rsp
	push  %rbp			# backlink for old unwinder
	call __do_softirq
	leaveq
	CFI_RESTORE		rbp
	CFI_DEF_CFA_REGISTER	rsp
	CFI_ADJUST_CFA_OFFSET   -8
	decl PER_CPU_VAR(irq_count)
	ret
	CFI_ENDPROC
END(call_softirq)

#ifdef CONFIG_XEN
zeroentry xen_hypervisor_callback xen_do_hypervisor_callback

/*
 * A note on the "critical region" in our callback handler.
 * We want to avoid stacking callback handlers due to events occurring
 * during handling of the last event. To do this, we keep events disabled
 * until we've done all processing. HOWEVER, we must enable events before
 * popping the stack frame (can't be done atomically) and so it would still
 * be possible to get enough handler activations to overflow the stack.
 * Although unlikely, bugs of that kind are hard to track down, so we'd
 * like to avoid the possibility.
 * So, on entry to the handler we detect whether we interrupted an
 * existing activation in its critical region -- if so, we pop the current
 * activation and restart the handler using the previous one.
 */
ENTRY(xen_do_hypervisor_callback)   # do_hypervisor_callback(struct *pt_regs)
	CFI_STARTPROC
/*
 * Since we don't modify %rdi, evtchn_do_upall(struct *pt_regs) will
 * see the correct pointer to the pt_regs
 */
	movq %rdi, %rsp            # we don't return, adjust the stack frame
	CFI_ENDPROC
	DEFAULT_FRAME
11:	incl PER_CPU_VAR(irq_count)
	movq %rsp,%rbp
	CFI_DEF_CFA_REGISTER rbp
	cmovzq PER_CPU_VAR(irq_stack_ptr),%rsp
	pushq %rbp			# backlink for old unwinder
	call xen_evtchn_do_upcall
	popq %rsp
	CFI_DEF_CFA_REGISTER rsp
	decl PER_CPU_VAR(irq_count)
	jmp  error_exit
	CFI_ENDPROC
END(xen_do_hypervisor_callback)

/*
 * Hypervisor uses this for application faults while it executes.
 * We get here for two reasons:
 *  1. Fault while reloading DS, ES, FS or GS
 *  2. Fault while executing IRET
 * Category 1 we do not need to fix up as Xen has already reloaded all segment
 * registers that could be reloaded and zeroed the others.
 * Category 2 we fix up by killing the current process. We cannot use the
 * normal Linux return path in this case because if we use the IRET hypercall
 * to pop the stack frame we end up in an infinite loop of failsafe callbacks.
 * We distinguish between categories by comparing each saved segment register
 * with its current contents: any discrepancy means we in category 1.
 */
ENTRY(xen_failsafe_callback)
	INTR_FRAME 1 (6*8)
	/*CFI_REL_OFFSET gs,GS*/
	/*CFI_REL_OFFSET fs,FS*/
	/*CFI_REL_OFFSET es,ES*/
	/*CFI_REL_OFFSET ds,DS*/
	CFI_REL_OFFSET r11,8
	CFI_REL_OFFSET rcx,0
	movw %ds,%cx
	cmpw %cx,0x10(%rsp)
	CFI_REMEMBER_STATE
	jne 1f
	movw %es,%cx
	cmpw %cx,0x18(%rsp)
	jne 1f
	movw %fs,%cx
	cmpw %cx,0x20(%rsp)
	jne 1f
	movw %gs,%cx
	cmpw %cx,0x28(%rsp)
	jne 1f
	/* All segments match their saved values => Category 2 (Bad IRET). */
	movq (%rsp),%rcx
	CFI_RESTORE rcx
	movq 8(%rsp),%r11
	CFI_RESTORE r11
	addq $0x30,%rsp
	CFI_ADJUST_CFA_OFFSET -0x30
	pushq_cfi $0	/* RIP */
	pushq_cfi %r11
	pushq_cfi %rcx
	jmp general_protection
	CFI_RESTORE_STATE
1:	/* Segment mismatch => Category 1 (Bad segment). Retry the IRET. */
	movq (%rsp),%rcx
	CFI_RESTORE rcx
	movq 8(%rsp),%r11
	CFI_RESTORE r11
	addq $0x30,%rsp
	CFI_ADJUST_CFA_OFFSET -0x30
	pushq_cfi $0
	SAVE_ALL
	jmp error_exit
	CFI_ENDPROC
END(xen_failsafe_callback)

apicinterrupt XEN_HVM_EVTCHN_CALLBACK \
	xen_hvm_callback_vector xen_evtchn_do_upcall

#endif /* CONFIG_XEN */

/*
 * Some functions should be protected against kprobes
 */
	.pushsection .kprobes.text, "ax"

paranoidzeroentry_ist debug do_debug DEBUG_STACK
paranoidzeroentry_ist int3 do_int3 DEBUG_STACK
paranoiderrorentry stack_segment do_stack_segment
#ifdef CONFIG_XEN
zeroentry xen_debug do_debug
zeroentry xen_int3 do_int3
errorentry xen_stack_segment do_stack_segment
#endif
errorentry general_protection do_general_protection
errorentry page_fault do_page_fault
#ifdef CONFIG_KVM_GUEST
errorentry async_page_fault do_async_page_fault
#endif
#ifdef CONFIG_X86_MCE
paranoidzeroentry machine_check *machine_check_vector(%rip)
#endif

	/*
	 * "Paranoid" exit path from exception stack.
	 * Paranoid because this is used by NMIs and cannot take
	 * any kernel state for granted.
	 * We don't do kernel preemption checks here, because only
	 * NMI should be common and it does not enable IRQs and
	 * cannot get reschedule ticks.
	 *
	 * "trace" is 0 for the NMI handler only, because irq-tracing
	 * is fundamentally NMI-unsafe. (we cannot change the soft and
	 * hard flags at once, atomically)
	 */

	/* ebx:	no swapgs flag */
ENTRY(paranoid_exit)
	DEFAULT_FRAME
	DISABLE_INTERRUPTS(CLBR_NONE)
	TRACE_IRQS_OFF
	testl %ebx,%ebx				/* swapgs needed? */
	jnz paranoid_restore
	testl $3,CS(%rsp)
	jnz   paranoid_userspace
paranoid_swapgs:
	TRACE_IRQS_IRETQ 0
	SWAPGS_UNSAFE_STACK
	RESTORE_ALL 8
	jmp irq_return
paranoid_restore:
	TRACE_IRQS_IRETQ 0
	RESTORE_ALL 8
	jmp irq_return
paranoid_userspace:
	GET_THREAD_INFO(%rcx)
	movl TI_flags(%rcx),%ebx
	andl $_TIF_WORK_MASK,%ebx
	jz paranoid_swapgs
	movq %rsp,%rdi			/* &pt_regs */
	call sync_regs
	movq %rax,%rsp			/* switch stack for scheduling */
	testl $_TIF_NEED_RESCHED,%ebx
	jnz paranoid_schedule
	movl %ebx,%edx			/* arg3: thread flags */
	TRACE_IRQS_ON
	ENABLE_INTERRUPTS(CLBR_NONE)
	xorl %esi,%esi 			/* arg2: oldset */
	movq %rsp,%rdi 			/* arg1: &pt_regs */
	call do_notify_resume
	DISABLE_INTERRUPTS(CLBR_NONE)
	TRACE_IRQS_OFF
	jmp paranoid_userspace
paranoid_schedule:
	TRACE_IRQS_ON
	ENABLE_INTERRUPTS(CLBR_ANY)
	call schedule
	DISABLE_INTERRUPTS(CLBR_ANY)
	TRACE_IRQS_OFF
	jmp paranoid_userspace
	CFI_ENDPROC
END(paranoid_exit)

/*
 * Exception entry point. This expects an error code/orig_rax on the stack.
 * returns in "no swapgs flag" in %ebx.
 */
ENTRY(error_entry)
	XCPT_FRAME
	CFI_ADJUST_CFA_OFFSET 15*8
	/* oldrax contains error code */
	cld
	movq_cfi rdi, RDI+8
	movq_cfi rsi, RSI+8
	movq_cfi rdx, RDX+8
	movq_cfi rcx, RCX+8
	movq_cfi rax, RAX+8
	movq_cfi  r8,  R8+8
	movq_cfi  r9,  R9+8
	movq_cfi r10, R10+8
	movq_cfi r11, R11+8
	movq_cfi rbx, RBX+8
	movq_cfi rbp, RBP+8
	movq_cfi r12, R12+8
	movq_cfi r13, R13+8
	movq_cfi r14, R14+8
	movq_cfi r15, R15+8
	xorl %ebx,%ebx
	testl $3,CS+8(%rsp)
	je error_kernelspace
error_swapgs:
	SWAPGS
error_sti:
	TRACE_IRQS_OFF
	ret

/*
 * There are two places in the kernel that can potentially fault with
 * usergs. Handle them here. The exception handlers after iret run with
 * kernel gs again, so don't set the user space flag. B stepping K8s
 * sometimes report an truncated RIP for IRET exceptions returning to
 * compat mode. Check for these here too.
 */
error_kernelspace:
	incl %ebx
	leaq irq_return(%rip),%rcx
	cmpq %rcx,RIP+8(%rsp)
	je error_swapgs
	movl %ecx,%eax	/* zero extend */
	cmpq %rax,RIP+8(%rsp)
	je bstep_iret
	cmpq $gs_change,RIP+8(%rsp)
	je error_swapgs
	jmp error_sti

bstep_iret:
	/* Fix truncated RIP */
	movq %rcx,RIP+8(%rsp)
	jmp error_swapgs
	CFI_ENDPROC
END(error_entry)


/* ebx:	no swapgs flag (1: don't need swapgs, 0: need it) */
ENTRY(error_exit)
	DEFAULT_FRAME
	movl %ebx,%eax
	RESTORE_REST
	DISABLE_INTERRUPTS(CLBR_NONE)
	TRACE_IRQS_OFF
	GET_THREAD_INFO(%rcx)
	testl %eax,%eax
	jne retint_kernel
	LOCKDEP_SYS_EXIT_IRQ
	movl TI_flags(%rcx),%edx
	movl $_TIF_WORK_MASK,%edi
	andl %edi,%edx
	jnz retint_careful
	jmp retint_swapgs
	CFI_ENDPROC
END(error_exit)

/*
 * Test if a given stack is an NMI stack or not.
 */
	.macro test_in_nmi reg stack nmi_ret normal_ret
	cmpq %\reg, \stack
	ja \normal_ret
	subq $EXCEPTION_STKSZ, %\reg
	cmpq %\reg, \stack
	jb \normal_ret
	jmp \nmi_ret
	.endm

	/* runs on exception stack */
ENTRY(nmi)
	INTR_FRAME
	PARAVIRT_ADJUST_EXCEPTION_FRAME
	/*
	 * We allow breakpoints in NMIs. If a breakpoint occurs, then
	 * the iretq it performs will take us out of NMI context.
	 * This means that we can have nested NMIs where the next
	 * NMI is using the top of the stack of the previous NMI. We
	 * can't let it execute because the nested NMI will corrupt the
	 * stack of the previous NMI. NMI handlers are not re-entrant
	 * anyway.
	 *
	 * To handle this case we do the following:
	 *  Check the a special location on the stack that contains
	 *  a variable that is set when NMIs are executing.
	 *  The interrupted task's stack is also checked to see if it
	 *  is an NMI stack.
	 *  If the variable is not set and the stack is not the NMI
	 *  stack then:
	 *    o Set the special variable on the stack
	 *    o Copy the interrupt frame into a "saved" location on the stack
	 *    o Copy the interrupt frame into a "copy" location on the stack
	 *    o Continue processing the NMI
	 *  If the variable is set or the previous stack is the NMI stack:
	 *    o Modify the "copy" location to jump to the repeate_nmi
	 *    o return back to the first NMI
	 *
	 * Now on exit of the first NMI, we first clear the stack variable
	 * The NMI stack will tell any nested NMIs at that point that it is
	 * nested. Then we pop the stack normally with iret, and if there was
	 * a nested NMI that updated the copy interrupt stack frame, a
	 * jump will be made to the repeat_nmi code that will handle the second
	 * NMI.
	 */

	/* Use %rdx as out temp variable throughout */
	pushq_cfi %rdx

	/*
<<<<<<< HEAD
	 * Check the special variable on the stack to see if NMIs are
	 * executing.
	 */
	cmp $1, -8(%rsp)
=======
	 * If %cs was not the kernel segment, then the NMI triggered in user
	 * space, which means it is definitely not nested.
	 */
	cmpl $__KERNEL_CS, 16(%rsp)
	jne first_nmi

	/*
	 * Check the special variable on the stack to see if NMIs are
	 * executing.
	 */
	cmpl $1, -8(%rsp)
>>>>>>> c16fa4f2
	je nested_nmi

	/*
	 * Now test if the previous stack was an NMI stack.
	 * We need the double check. We check the NMI stack to satisfy the
	 * race when the first NMI clears the variable before returning.
	 * We check the variable because the first NMI could be in a
	 * breakpoint routine using a breakpoint stack.
	 */
	lea 6*8(%rsp), %rdx
	test_in_nmi rdx, 4*8(%rsp), nested_nmi, first_nmi

nested_nmi:
	/*
	 * Do nothing if we interrupted the fixup in repeat_nmi.
	 * It's about to repeat the NMI handler, so we are fine
	 * with ignoring this one.
	 */
	movq $repeat_nmi, %rdx
	cmpq 8(%rsp), %rdx
	ja 1f
	movq $end_repeat_nmi, %rdx
	cmpq 8(%rsp), %rdx
	ja nested_nmi_out

1:
	/* Set up the interrupted NMIs stack to jump to repeat_nmi */
	leaq -6*8(%rsp), %rdx
	movq %rdx, %rsp
	CFI_ADJUST_CFA_OFFSET 6*8
	pushq_cfi $__KERNEL_DS
	pushq_cfi %rdx
	pushfq_cfi
	pushq_cfi $__KERNEL_CS
	pushq_cfi $repeat_nmi

	/* Put stack back */
	addq $(11*8), %rsp
	CFI_ADJUST_CFA_OFFSET -11*8

nested_nmi_out:
	popq_cfi %rdx

	/* No need to check faults here */
	INTERRUPT_RETURN

first_nmi:
	/*
	 * Because nested NMIs will use the pushed location that we
	 * stored in rdx, we must keep that space available.
	 * Here's what our stack frame will look like:
	 * +-------------------------+
	 * | original SS             |
	 * | original Return RSP     |
	 * | original RFLAGS         |
	 * | original CS             |
	 * | original RIP            |
	 * +-------------------------+
	 * | temp storage for rdx    |
	 * +-------------------------+
	 * | NMI executing variable  |
	 * +-------------------------+
	 * | Saved SS                |
	 * | Saved Return RSP        |
	 * | Saved RFLAGS            |
	 * | Saved CS                |
	 * | Saved RIP               |
	 * +-------------------------+
	 * | copied SS               |
	 * | copied Return RSP       |
	 * | copied RFLAGS           |
	 * | copied CS               |
	 * | copied RIP              |
	 * +-------------------------+
	 * | pt_regs                 |
	 * +-------------------------+
	 *
	 * The saved RIP is used to fix up the copied RIP that a nested
	 * NMI may zero out. The original stack frame and the temp storage
	 * is also used by nested NMIs and can not be trusted on exit.
	 */
	/* Set the NMI executing variable on the stack. */
	pushq_cfi $1

	/* Copy the stack frame to the Saved frame */
	.rept 5
	pushq_cfi 6*8(%rsp)
	.endr

	/* Make another copy, this one may be modified by nested NMIs */
	.rept 5
	pushq_cfi 4*8(%rsp)
	.endr

	/* Do not pop rdx, nested NMIs will corrupt it */
	movq 11*8(%rsp), %rdx

	/*
	 * Everything below this point can be preempted by a nested
	 * NMI if the first NMI took an exception. Repeated NMIs
	 * caused by an exception and nested NMI will start here, and
	 * can still be preempted by another NMI.
	 */
restart_nmi:
	pushq_cfi $-1		/* ORIG_RAX: no syscall to restart */
	subq $ORIG_RAX-R15, %rsp
	CFI_ADJUST_CFA_OFFSET ORIG_RAX-R15
	/*
	 * Use save_paranoid to handle SWAPGS, but no need to use paranoid_exit
	 * as we should not be calling schedule in NMI context.
	 * Even with normal interrupts enabled. An NMI should not be
	 * setting NEED_RESCHED or anything that normal interrupts and
	 * exceptions might do.
	 */
	call save_paranoid
	DEFAULT_FRAME 0
	/* paranoidentry do_nmi, 0; without TRACE_IRQS_OFF */
	movq %rsp,%rdi
	movq $-1,%rsi
	call do_nmi
	testl %ebx,%ebx				/* swapgs needed? */
	jnz nmi_restore
nmi_swapgs:
	SWAPGS_UNSAFE_STACK
nmi_restore:
	RESTORE_ALL 8
	/* Clear the NMI executing stack variable */
	movq $0, 10*8(%rsp)
	jmp irq_return
	CFI_ENDPROC
END(nmi)

	/*
	 * If an NMI hit an iret because of an exception or breakpoint,
	 * it can lose its NMI context, and a nested NMI may come in.
	 * In that case, the nested NMI will change the preempted NMI's
	 * stack to jump to here when it does the final iret.
	 */
repeat_nmi:
	INTR_FRAME
	/* Update the stack variable to say we are still in NMI */
	movq $1, 5*8(%rsp)

	/* copy the saved stack back to copy stack */
	.rept 5
	pushq_cfi 4*8(%rsp)
	.endr

	jmp restart_nmi
	CFI_ENDPROC
end_repeat_nmi:

ENTRY(ignore_sysret)
	CFI_STARTPROC
	mov $-ENOSYS,%eax
	sysret
	CFI_ENDPROC
END(ignore_sysret)

/*
 * End of kprobes section
 */
	.popsection<|MERGE_RESOLUTION|>--- conflicted
+++ resolved
@@ -1532,24 +1532,17 @@
 	pushq_cfi %rdx
 
 	/*
-<<<<<<< HEAD
+	 * If %cs was not the kernel segment, then the NMI triggered in user
+	 * space, which means it is definitely not nested.
+	 */
+	cmpl $__KERNEL_CS, 16(%rsp)
+	jne first_nmi
+
+	/*
 	 * Check the special variable on the stack to see if NMIs are
 	 * executing.
 	 */
-	cmp $1, -8(%rsp)
-=======
-	 * If %cs was not the kernel segment, then the NMI triggered in user
-	 * space, which means it is definitely not nested.
-	 */
-	cmpl $__KERNEL_CS, 16(%rsp)
-	jne first_nmi
-
-	/*
-	 * Check the special variable on the stack to see if NMIs are
-	 * executing.
-	 */
 	cmpl $1, -8(%rsp)
->>>>>>> c16fa4f2
 	je nested_nmi
 
 	/*
