--- conflicted
+++ resolved
@@ -1293,13 +1293,8 @@
 	pci_write_config_byte(pdev, PCI_CFG_RETRY_TIMEOUT, 0x00);
 
 	err = pci_enable_msi(pdev);
-<<<<<<< HEAD
-	if (err)
+	if (err) {
 		dev_err(&pdev->dev, "pci_enable_msi failed(0X%x)\n", err);
-=======
-	if (err) {
-		dev_printk(KERN_ERR, &pdev->dev,
-			   "pci_enable_msi failed(0X%x)\n", err);
 		/* enable rfkill interrupt: hw bug w/a */
 		pci_read_config_word(pdev, PCI_COMMAND, &pci_cmd);
 		if (pci_cmd & PCI_COMMAND_INTX_DISABLE) {
@@ -1307,7 +1302,6 @@
 			pci_write_config_word(pdev, PCI_COMMAND, pci_cmd);
 		}
 	}
->>>>>>> eea54c8e
 
 	trans->dev = &pdev->dev;
 	trans_pcie->irq = pdev->irq;
