#
# IIO Digital Gyroscope Sensor drivers configuration
#
comment "Digital gyroscope sensors"

config ADIS16060
	tristate "Analog Devices ADIS16060 Yaw Rate Gyroscope with SPI driver"
	depends on SPI
	help
	  Say yes here to build support for Analog Devices adis16060 wide bandwidth
	  yaw rate gyroscope with SPI.

config ADIS16080
	tristate "Analog Devices ADIS16080/100 Yaw Rate Gyroscope with SPI driver"
	depends on SPI
	help
	  Say yes here to build support for Analog Devices adis16080/100 Yaw Rate
	  Gyroscope with SPI.

config ADIS16130
	tristate "Analog Devices ADIS16130 High Precision Angular Rate Sensor driver"
	depends on SPI
	help
	  Say yes here to build support for Analog Devices ADIS16130 High Precision
	  Angular Rate Sensor driver.

config ADIS16260
	tristate "Analog Devices ADIS16260 Digital Gyroscope Sensor SPI driver"
	depends on SPI
	select IIO_TRIGGER if IIO_RING_BUFFER
	select IIO_SW_RING if IIO_RING_BUFFER
	help
	  Say yes here to build support for Analog Devices ADIS16260 ADIS16265
	  ADIS16250 ADIS16255 and ADIS16251 programmable digital gyroscope sensors.

	  This driver can also be built as a module.  If so, the module
<<<<<<< HEAD
	  will be called adis16260.
=======
	  will be called adis16260.

config ADXRS450
	tristate "Analog Devices ADXRS450 Digital Output Gyroscope SPI driver"
	depends on SPI
	help
	  Say yes here to build support for Analog Devices ADXRS450 programmable
	  digital output gyroscope.

	  This driver can also be built as a module.  If so, the module
	  will be called adxrs450.
>>>>>>> d762f438
<|MERGE_RESOLUTION|>--- conflicted
+++ resolved
@@ -34,9 +34,6 @@
 	  ADIS16250 ADIS16255 and ADIS16251 programmable digital gyroscope sensors.
 
 	  This driver can also be built as a module.  If so, the module
-<<<<<<< HEAD
-	  will be called adis16260.
-=======
 	  will be called adis16260.
 
 config ADXRS450
@@ -47,5 +44,4 @@
 	  digital output gyroscope.
 
 	  This driver can also be built as a module.  If so, the module
-	  will be called adxrs450.
->>>>>>> d762f438
+	  will be called adxrs450.