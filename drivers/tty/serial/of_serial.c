/*
 *  Serial Port driver for Open Firmware platform devices
 *
 *    Copyright (C) 2006 Arnd Bergmann <arnd@arndb.de>, IBM Corp.
 *
 *  This program is free software; you can redistribute it and/or
 *  modify it under the terms of the GNU General Public License
 *  as published by the Free Software Foundation; either version
 *  2 of the License, or (at your option) any later version.
 *
 */
#include <linux/init.h>
#include <linux/module.h>
#include <linux/slab.h>
#include <linux/serial_core.h>
#include <linux/serial_8250.h>
#include <linux/of_address.h>
#include <linux/of_irq.h>
#include <linux/of_platform.h>
#include <linux/nwpserial.h>

struct of_serial_info {
	int type;
	int line;
};

/*
 * Fill a struct uart_port for a given device node
 */
static int __devinit of_platform_serial_setup(struct platform_device *ofdev,
					int type, struct uart_port *port)
{
	struct resource resource;
	struct device_node *np = ofdev->dev.of_node;
	const __be32 *clk, *spd;
	const __be32 *prop;
	int ret, prop_size;

	memset(port, 0, sizeof *port);
	spd = of_get_property(np, "current-speed", NULL);
	clk = of_get_property(np, "clock-frequency", NULL);
	if (!clk) {
		dev_warn(&ofdev->dev, "no clock-frequency property set\n");
		return -ENODEV;
	}

	ret = of_address_to_resource(np, 0, &resource);
	if (ret) {
		dev_warn(&ofdev->dev, "invalid address\n");
		return ret;
	}

	spin_lock_init(&port->lock);
	port->mapbase = resource.start;

	/* Check for shifted address mapping */
	prop = of_get_property(np, "reg-offset", &prop_size);
	if (prop && (prop_size == sizeof(u32)))
		port->mapbase += be32_to_cpup(prop);

	/* Check for registers offset within the devices address range */
	prop = of_get_property(np, "reg-shift", &prop_size);
	if (prop && (prop_size == sizeof(u32)))
		port->regshift = be32_to_cpup(prop);

	port->irq = irq_of_parse_and_map(np, 0);
	port->iotype = UPIO_MEM;
	port->type = type;
	port->uartclk = be32_to_cpup(clk);
	port->flags = UPF_SHARE_IRQ | UPF_BOOT_AUTOCONF | UPF_IOREMAP
		| UPF_FIXED_PORT | UPF_FIXED_TYPE;
	port->dev = &ofdev->dev;
	/* If current-speed was set, then try not to change it. */
	if (spd)
		port->custom_divisor = be32_to_cpup(clk) / (16 * (be32_to_cpup(spd)));

	return 0;
}

/*
 * Try to register a serial port
 */
<<<<<<< HEAD
=======
static struct of_device_id of_platform_serial_table[];
>>>>>>> d762f438
static int __devinit of_platform_serial_probe(struct platform_device *ofdev)
{
	const struct of_device_id *match;
	struct of_serial_info *info;
	struct uart_port port;
	int port_type;
	int ret;

<<<<<<< HEAD
	if (!ofdev->dev.of_match)
=======
	match = of_match_device(of_platform_serial_table, &ofdev->dev);
	if (!match)
>>>>>>> d762f438
		return -EINVAL;

	if (of_find_property(ofdev->dev.of_node, "used-by-rtas", NULL))
		return -EBUSY;

	info = kmalloc(sizeof(*info), GFP_KERNEL);
	if (info == NULL)
		return -ENOMEM;

<<<<<<< HEAD
	port_type = (unsigned long)ofdev->dev.of_match->data;
=======
	port_type = (unsigned long)match->data;
>>>>>>> d762f438
	ret = of_platform_serial_setup(ofdev, port_type, &port);
	if (ret)
		goto out;

	switch (port_type) {
#ifdef CONFIG_SERIAL_8250
	case PORT_8250 ... PORT_MAX_8250:
		ret = serial8250_register_port(&port);
		break;
#endif
#ifdef CONFIG_SERIAL_OF_PLATFORM_NWPSERIAL
	case PORT_NWPSERIAL:
		ret = nwpserial_register_port(&port);
		break;
#endif
	default:
		/* need to add code for these */
	case PORT_UNKNOWN:
		dev_info(&ofdev->dev, "Unknown serial port found, ignored\n");
		ret = -ENODEV;
		break;
	}
	if (ret < 0)
		goto out;

	info->type = port_type;
	info->line = ret;
	dev_set_drvdata(&ofdev->dev, info);
	return 0;
out:
	kfree(info);
	irq_dispose_mapping(port.irq);
	return ret;
}

/*
 * Release a line
 */
static int of_platform_serial_remove(struct platform_device *ofdev)
{
	struct of_serial_info *info = dev_get_drvdata(&ofdev->dev);
	switch (info->type) {
#ifdef CONFIG_SERIAL_8250
	case PORT_8250 ... PORT_MAX_8250:
		serial8250_unregister_port(info->line);
		break;
#endif
#ifdef CONFIG_SERIAL_OF_PLATFORM_NWPSERIAL
	case PORT_NWPSERIAL:
		nwpserial_unregister_port(info->line);
		break;
#endif
	default:
		/* need to add code for these */
		break;
	}
	kfree(info);
	return 0;
}

/*
 * A few common types, add more as needed.
 */
static struct of_device_id __devinitdata of_platform_serial_table[] = {
	{ .compatible = "ns8250",   .data = (void *)PORT_8250, },
	{ .compatible = "ns16450",  .data = (void *)PORT_16450, },
	{ .compatible = "ns16550a", .data = (void *)PORT_16550A, },
	{ .compatible = "ns16550",  .data = (void *)PORT_16550, },
	{ .compatible = "ns16750",  .data = (void *)PORT_16750, },
	{ .compatible = "ns16850",  .data = (void *)PORT_16850, },
#ifdef CONFIG_SERIAL_OF_PLATFORM_NWPSERIAL
	{ .compatible = "ibm,qpace-nwp-serial",
		.data = (void *)PORT_NWPSERIAL, },
#endif
	{ .type = "serial",         .data = (void *)PORT_UNKNOWN, },
	{ /* end of list */ },
};

static struct platform_driver of_platform_serial_driver = {
	.driver = {
		.name = "of_serial",
		.owner = THIS_MODULE,
		.of_match_table = of_platform_serial_table,
	},
	.probe = of_platform_serial_probe,
	.remove = of_platform_serial_remove,
};

static int __init of_platform_serial_init(void)
{
	return platform_driver_register(&of_platform_serial_driver);
}
module_init(of_platform_serial_init);

static void __exit of_platform_serial_exit(void)
{
	return platform_driver_unregister(&of_platform_serial_driver);
};
module_exit(of_platform_serial_exit);

MODULE_AUTHOR("Arnd Bergmann <arnd@arndb.de>");
MODULE_LICENSE("GPL");
MODULE_DESCRIPTION("Serial Port driver for Open Firmware platform devices");<|MERGE_RESOLUTION|>--- conflicted
+++ resolved
@@ -80,10 +80,7 @@
 /*
  * Try to register a serial port
  */
-<<<<<<< HEAD
-=======
 static struct of_device_id of_platform_serial_table[];
->>>>>>> d762f438
 static int __devinit of_platform_serial_probe(struct platform_device *ofdev)
 {
 	const struct of_device_id *match;
@@ -92,12 +89,8 @@
 	int port_type;
 	int ret;
 
-<<<<<<< HEAD
-	if (!ofdev->dev.of_match)
-=======
 	match = of_match_device(of_platform_serial_table, &ofdev->dev);
 	if (!match)
->>>>>>> d762f438
 		return -EINVAL;
 
 	if (of_find_property(ofdev->dev.of_node, "used-by-rtas", NULL))
@@ -107,11 +100,7 @@
 	if (info == NULL)
 		return -ENOMEM;
 
-<<<<<<< HEAD
-	port_type = (unsigned long)ofdev->dev.of_match->data;
-=======
 	port_type = (unsigned long)match->data;
->>>>>>> d762f438
 	ret = of_platform_serial_setup(ofdev, port_type, &port);
 	if (ret)
 		goto out;
