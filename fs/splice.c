--- conflicted
+++ resolved
@@ -1559,12 +1559,8 @@
 	if (ret <= 0)
 		goto out;
 
-<<<<<<< HEAD
+	count = ret;
 	iov_iter_init(&iter, READ, iov, nr_segs, count);
-=======
-	count = ret;
-	iov_iter_init(&iter, iov, nr_segs, count, 0);
->>>>>>> 9f12600f
 
 	sd.len = 0;
 	sd.total_len = count;
