/*
 * This file is part of UBIFS.
 *
 * Copyright (C) 2006-2008 Nokia Corporation.
 *
 * This program is free software; you can redistribute it and/or modify it
 * under the terms of the GNU General Public License version 2 as published by
 * the Free Software Foundation.
 *
 * This program is distributed in the hope that it will be useful, but WITHOUT
 * ANY WARRANTY; without even the implied warranty of MERCHANTABILITY or
 * FITNESS FOR A PARTICULAR PURPOSE.  See the GNU General Public License for
 * more details.
 *
 * You should have received a copy of the GNU General Public License along with
 * this program; if not, write to the Free Software Foundation, Inc., 51
 * Franklin St, Fifth Floor, Boston, MA 02110-1301 USA
 *
 * Authors: Artem Bityutskiy (Битюцкий Артём)
 *          Adrian Hunter
 */

/*
 * This file implements UBIFS extended attributes support.
 *
 * Extended attributes are implemented as regular inodes with attached data,
 * which limits extended attribute size to UBIFS block size (4KiB). Names of
 * extended attributes are described by extended attribute entries (xentries),
 * which are almost identical to directory entries, but have different key type.
 *
 * In other words, the situation with extended attributes is very similar to
 * directories. Indeed, any inode (but of course not xattr inodes) may have a
 * number of associated xentries, just like directory inodes have associated
 * directory entries. Extended attribute entries store the name of the extended
 * attribute, the host inode number, and the extended attribute inode number.
 * Similarly, direntries store the name, the parent and the target inode
 * numbers. Thus, most of the common UBIFS mechanisms may be re-used for
 * extended attributes.
 *
 * The number of extended attributes is not limited, but there is Linux
 * limitation on the maximum possible size of the list of all extended
 * attributes associated with an inode (%XATTR_LIST_MAX), so UBIFS makes sure
 * the sum of all extended attribute names of the inode does not exceed that
 * limit.
 *
 * Extended attributes are synchronous, which means they are written to the
 * flash media synchronously and there is no write-back for extended attribute
 * inodes. The extended attribute values are not stored in compressed form on
 * the media.
 *
 * Since extended attributes are represented by regular inodes, they are cached
 * in the VFS inode cache. The xentries are cached in the LNC cache (see
 * tnc.c).
 *
 * ACL support is not implemented.
 */

#include "ubifs.h"
#include <linux/fs.h>
#include <linux/slab.h>
#include <linux/xattr.h>

/*
 * Limit the number of extended attributes per inode so that the total size
 * (@xattr_size) is guaranteeded to fit in an 'unsigned int'.
 */
#define MAX_XATTRS_PER_INODE 65535

/*
 * Extended attribute type constants.
 *
 * USER_XATTR: user extended attribute ("user.*")
 * TRUSTED_XATTR: trusted extended attribute ("trusted.*)
 * SECURITY_XATTR: security extended attribute ("security.*")
 */
enum {
	USER_XATTR,
	TRUSTED_XATTR,
	SECURITY_XATTR,
};

static const struct inode_operations empty_iops;
static const struct file_operations empty_fops;

/**
 * create_xattr - create an extended attribute.
 * @c: UBIFS file-system description object
 * @host: host inode
 * @nm: extended attribute name
 * @value: extended attribute value
 * @size: size of extended attribute value
 *
 * This is a helper function which creates an extended attribute of name @nm
 * and value @value for inode @host. The host inode is also updated on flash
 * because the ctime and extended attribute accounting data changes. This
 * function returns zero in case of success and a negative error code in case
 * of failure.
 */
static int create_xattr(struct ubifs_info *c, struct inode *host,
			const struct fscrypt_name *nm, const void *value, int size)
{
	int err, names_len;
	struct inode *inode;
	struct ubifs_inode *ui, *host_ui = ubifs_inode(host);
	struct ubifs_budget_req req = { .new_ino = 1, .new_dent = 1,
				.new_ino_d = ALIGN(size, 8), .dirtied_ino = 1,
				.dirtied_ino_d = ALIGN(host_ui->data_len, 8) };

	if (host_ui->xattr_cnt >= MAX_XATTRS_PER_INODE) {
		ubifs_err(c, "inode %lu already has too many xattrs (%d), cannot create more",
			  host->i_ino, host_ui->xattr_cnt);
		return -ENOSPC;
	}
	/*
	 * Linux limits the maximum size of the extended attribute names list
	 * to %XATTR_LIST_MAX. This means we should not allow creating more
	 * extended attributes if the name list becomes larger. This limitation
	 * is artificial for UBIFS, though.
	 */
	names_len = host_ui->xattr_names + host_ui->xattr_cnt + fname_len(nm) + 1;
	if (names_len > XATTR_LIST_MAX) {
		ubifs_err(c, "cannot add one more xattr name to inode %lu, total names length would become %d, max. is %d",
			  host->i_ino, names_len, XATTR_LIST_MAX);
		return -ENOSPC;
	}

	err = ubifs_budget_space(c, &req);
	if (err)
		return err;

	inode = ubifs_new_inode(c, host, S_IFREG | S_IRWXUGO);
	if (IS_ERR(inode)) {
		err = PTR_ERR(inode);
		goto out_budg;
	}

	/* Re-define all operations to be "nothing" */
	inode->i_mapping->a_ops = &empty_aops;
	inode->i_op = &empty_iops;
	inode->i_fop = &empty_fops;

	inode->i_flags |= S_SYNC | S_NOATIME | S_NOCMTIME;
	ui = ubifs_inode(inode);
	ui->xattr = 1;
	ui->flags |= UBIFS_XATTR_FL;
	ui->data = kmemdup(value, size, GFP_NOFS);
	if (!ui->data) {
		err = -ENOMEM;
		goto out_free;
	}
	inode->i_size = ui->ui_size = size;
	ui->data_len = size;

	mutex_lock(&host_ui->ui_mutex);

	if (!host->i_nlink) {
		err = -ENOENT;
		goto out_noent;
	}

	host->i_ctime = current_time(host);
	host_ui->xattr_cnt += 1;
	host_ui->xattr_size += CALC_DENT_SIZE(fname_len(nm));
	host_ui->xattr_size += CALC_XATTR_BYTES(size);
	host_ui->xattr_names += fname_len(nm);

	/*
	 * We handle UBIFS_XATTR_NAME_ENCRYPTION_CONTEXT here because we
	 * have to set the UBIFS_CRYPT_FL flag on the host inode.
	 * To avoid multiple updates of the same inode in the same operation,
	 * let's do it here.
	 */
	if (strcmp(fname_name(nm), UBIFS_XATTR_NAME_ENCRYPTION_CONTEXT) == 0)
		host_ui->flags |= UBIFS_CRYPT_FL;

	err = ubifs_jnl_update(c, host, nm, inode, 0, 1);
	if (err)
		goto out_cancel;
	ubifs_set_inode_flags(host);
	mutex_unlock(&host_ui->ui_mutex);

	ubifs_release_budget(c, &req);
	insert_inode_hash(inode);
	iput(inode);
	return 0;

out_cancel:
	host_ui->xattr_cnt -= 1;
	host_ui->xattr_size -= CALC_DENT_SIZE(fname_len(nm));
	host_ui->xattr_size -= CALC_XATTR_BYTES(size);
	host_ui->xattr_names -= fname_len(nm);
	host_ui->flags &= ~UBIFS_CRYPT_FL;
out_noent:
	mutex_unlock(&host_ui->ui_mutex);
out_free:
	make_bad_inode(inode);
	iput(inode);
out_budg:
	ubifs_release_budget(c, &req);
	return err;
}

/**
 * change_xattr - change an extended attribute.
 * @c: UBIFS file-system description object
 * @host: host inode
 * @inode: extended attribute inode
 * @value: extended attribute value
 * @size: size of extended attribute value
 *
 * This helper function changes the value of extended attribute @inode with new
 * data from @value. Returns zero in case of success and a negative error code
 * in case of failure.
 */
static int change_xattr(struct ubifs_info *c, struct inode *host,
			struct inode *inode, const void *value, int size)
{
	int err;
	struct ubifs_inode *host_ui = ubifs_inode(host);
	struct ubifs_inode *ui = ubifs_inode(inode);
	void *buf = NULL;
	int old_size;
	struct ubifs_budget_req req = { .dirtied_ino = 2,
		.dirtied_ino_d = ALIGN(size, 8) + ALIGN(host_ui->data_len, 8) };

	ubifs_assert(c, ui->data_len == inode->i_size);
	err = ubifs_budget_space(c, &req);
	if (err)
		return err;

	buf = kmemdup(value, size, GFP_NOFS);
	if (!buf) {
		err = -ENOMEM;
		goto out_free;
	}
	mutex_lock(&ui->ui_mutex);
	kfree(ui->data);
	ui->data = buf;
	inode->i_size = ui->ui_size = size;
	old_size = ui->data_len;
	ui->data_len = size;
	mutex_unlock(&ui->ui_mutex);

	mutex_lock(&host_ui->ui_mutex);

	if (!host->i_nlink) {
		err = -ENOENT;
		goto out_noent;
	}

	host->i_ctime = current_time(host);
	host_ui->xattr_size -= CALC_XATTR_BYTES(old_size);
	host_ui->xattr_size += CALC_XATTR_BYTES(size);

	/*
	 * It is important to write the host inode after the xattr inode
	 * because if the host inode gets synchronized (via 'fsync()'), then
	 * the extended attribute inode gets synchronized, because it goes
	 * before the host inode in the write-buffer.
	 */
	err = ubifs_jnl_change_xattr(c, inode, host);
	if (err)
		goto out_cancel;
	mutex_unlock(&host_ui->ui_mutex);

	ubifs_release_budget(c, &req);
	return 0;

out_cancel:
	host_ui->xattr_size -= CALC_XATTR_BYTES(size);
	host_ui->xattr_size += CALC_XATTR_BYTES(old_size);
out_noent:
	mutex_unlock(&host_ui->ui_mutex);
	make_bad_inode(inode);
out_free:
	ubifs_release_budget(c, &req);
	return err;
}

static struct inode *iget_xattr(struct ubifs_info *c, ino_t inum)
{
	struct inode *inode;

	inode = ubifs_iget(c->vfs_sb, inum);
	if (IS_ERR(inode)) {
		ubifs_err(c, "dead extended attribute entry, error %d",
			  (int)PTR_ERR(inode));
		return inode;
	}
	if (ubifs_inode(inode)->xattr)
		return inode;
	ubifs_err(c, "corrupt extended attribute entry");
	iput(inode);
	return ERR_PTR(-EINVAL);
}

int ubifs_xattr_set(struct inode *host, const char *name, const void *value,
		    size_t size, int flags, bool check_lock)
{
	struct inode *inode;
	struct ubifs_info *c = host->i_sb->s_fs_info;
	struct fscrypt_name nm = { .disk_name = FSTR_INIT((char *)name, strlen(name))};
	struct ubifs_dent_node *xent;
	union ubifs_key key;
	int err;

	if (check_lock)
		ubifs_assert(c, inode_is_locked(host));

	if (size > UBIFS_MAX_INO_DATA)
		return -ERANGE;

	if (fname_len(&nm) > UBIFS_MAX_NLEN)
		return -ENAMETOOLONG;

	xent = kmalloc(UBIFS_MAX_XENT_NODE_SZ, GFP_NOFS);
	if (!xent)
		return -ENOMEM;

	/*
	 * The extended attribute entries are stored in LNC, so multiple
	 * look-ups do not involve reading the flash.
	 */
	xent_key_init(c, &key, host->i_ino, &nm);
	err = ubifs_tnc_lookup_nm(c, &key, xent, &nm);
	if (err) {
		if (err != -ENOENT)
			goto out_free;

		if (flags & XATTR_REPLACE)
			/* We are asked not to create the xattr */
			err = -ENODATA;
		else
			err = create_xattr(c, host, &nm, value, size);
		goto out_free;
	}

	if (flags & XATTR_CREATE) {
		/* We are asked not to replace the xattr */
		err = -EEXIST;
		goto out_free;
	}

	inode = iget_xattr(c, le64_to_cpu(xent->inum));
	if (IS_ERR(inode)) {
		err = PTR_ERR(inode);
		goto out_free;
	}

	err = change_xattr(c, host, inode, value, size);
	iput(inode);

out_free:
	kfree(xent);
	return err;
}

ssize_t ubifs_xattr_get(struct inode *host, const char *name, void *buf,
			size_t size)
{
	struct inode *inode;
	struct ubifs_info *c = host->i_sb->s_fs_info;
	struct fscrypt_name nm = { .disk_name = FSTR_INIT((char *)name, strlen(name))};
	struct ubifs_inode *ui;
	struct ubifs_dent_node *xent;
	union ubifs_key key;
	int err;

	if (fname_len(&nm) > UBIFS_MAX_NLEN)
		return -ENAMETOOLONG;

	xent = kmalloc(UBIFS_MAX_XENT_NODE_SZ, GFP_NOFS);
	if (!xent)
		return -ENOMEM;

	xent_key_init(c, &key, host->i_ino, &nm);
	err = ubifs_tnc_lookup_nm(c, &key, xent, &nm);
	if (err) {
		if (err == -ENOENT)
			err = -ENODATA;
		goto out_unlock;
	}

	inode = iget_xattr(c, le64_to_cpu(xent->inum));
	if (IS_ERR(inode)) {
		err = PTR_ERR(inode);
		goto out_unlock;
	}

	ui = ubifs_inode(inode);
	ubifs_assert(c, inode->i_size == ui->data_len);
	ubifs_assert(c, ubifs_inode(host)->xattr_size > ui->data_len);

	mutex_lock(&ui->ui_mutex);
	if (buf) {
		/* If @buf is %NULL we are supposed to return the length */
		if (ui->data_len > size) {
			err = -ERANGE;
			goto out_iput;
		}

		memcpy(buf, ui->data, ui->data_len);
	}
	err = ui->data_len;

out_iput:
	mutex_unlock(&ui->ui_mutex);
	iput(inode);
out_unlock:
	kfree(xent);
	return err;
}

static bool xattr_visible(const char *name)
{
	/* File encryption related xattrs are for internal use only */
	if (strcmp(name, UBIFS_XATTR_NAME_ENCRYPTION_CONTEXT) == 0)
		return false;

	/* Show trusted namespace only for "power" users */
	if (strncmp(name, XATTR_TRUSTED_PREFIX,
		    XATTR_TRUSTED_PREFIX_LEN) == 0 && !capable(CAP_SYS_ADMIN))
		return false;

	return true;
}

ssize_t ubifs_listxattr(struct dentry *dentry, char *buffer, size_t size)
{
	union ubifs_key key;
	struct inode *host = d_inode(dentry);
	struct ubifs_info *c = host->i_sb->s_fs_info;
	struct ubifs_inode *host_ui = ubifs_inode(host);
	struct ubifs_dent_node *xent, *pxent = NULL;
	int err, len, written = 0;
	struct fscrypt_name nm = {0};

	dbg_gen("ino %lu ('%pd'), buffer size %zd", host->i_ino,
		dentry, size);

	len = host_ui->xattr_names + host_ui->xattr_cnt;
	if (!buffer)
		/*
		 * We should return the minimum buffer size which will fit a
		 * null-terminated list of all the extended attribute names.
		 */
		return len;

	if (len > size)
		return -ERANGE;

	lowest_xent_key(c, &key, host->i_ino);
	while (1) {
		xent = ubifs_tnc_next_ent(c, &key, &nm);
		if (IS_ERR(xent)) {
			err = PTR_ERR(xent);
			break;
		}

		fname_name(&nm) = xent->name;
		fname_len(&nm) = le16_to_cpu(xent->nlen);

		if (xattr_visible(xent->name)) {
			memcpy(buffer + written, fname_name(&nm), fname_len(&nm) + 1);
			written += fname_len(&nm) + 1;
		}

		kfree(pxent);
		pxent = xent;
		key_read(c, &xent->key, &key);
	}

	kfree(pxent);
	if (err != -ENOENT) {
		ubifs_err(c, "cannot find next direntry, error %d", err);
		return err;
	}

	ubifs_assert(c, written <= size);
	return written;
}

static int remove_xattr(struct ubifs_info *c, struct inode *host,
			struct inode *inode, const struct fscrypt_name *nm)
{
	int err;
	struct ubifs_inode *host_ui = ubifs_inode(host);
	struct ubifs_inode *ui = ubifs_inode(inode);
	struct ubifs_budget_req req = { .dirtied_ino = 2, .mod_dent = 1,
				.dirtied_ino_d = ALIGN(host_ui->data_len, 8) };

	ubifs_assert(c, ui->data_len == inode->i_size);

	err = ubifs_budget_space(c, &req);
	if (err)
		return err;

	mutex_lock(&host_ui->ui_mutex);

	if (!host->i_nlink) {
		err = -ENOENT;
		goto out_noent;
	}

	host->i_ctime = current_time(host);
	host_ui->xattr_cnt -= 1;
	host_ui->xattr_size -= CALC_DENT_SIZE(fname_len(nm));
	host_ui->xattr_size -= CALC_XATTR_BYTES(ui->data_len);
	host_ui->xattr_names -= fname_len(nm);

	err = ubifs_jnl_delete_xattr(c, host, inode, nm);
	if (err)
		goto out_cancel;
	mutex_unlock(&host_ui->ui_mutex);

	ubifs_release_budget(c, &req);
	return 0;

out_cancel:
	host_ui->xattr_cnt += 1;
	host_ui->xattr_size += CALC_DENT_SIZE(fname_len(nm));
	host_ui->xattr_size += CALC_XATTR_BYTES(ui->data_len);
	host_ui->xattr_names += fname_len(nm);
out_noent:
	mutex_unlock(&host_ui->ui_mutex);
	ubifs_release_budget(c, &req);
	make_bad_inode(inode);
	return err;
}

/**
 * ubifs_evict_xattr_inode - Evict an xattr inode.
 * @c: UBIFS file-system description object
 * @xattr_inum: xattr inode number
 *
 * When an inode that hosts xattrs is being removed we have to make sure
 * that cached inodes of the xattrs also get removed from the inode cache
 * otherwise we'd waste memory. This function looks up an inode from the
 * inode cache and clears the link counter such that iput() will evict
 * the inode.
 */
void ubifs_evict_xattr_inode(struct ubifs_info *c, ino_t xattr_inum)
{
	struct inode *inode;

	inode = ilookup(c->vfs_sb, xattr_inum);
	if (inode) {
		clear_nlink(inode);
		iput(inode);
	}
}

static int ubifs_xattr_remove(struct inode *host, const char *name)
{
	struct inode *inode;
	struct ubifs_info *c = host->i_sb->s_fs_info;
	struct fscrypt_name nm = { .disk_name = FSTR_INIT((char *)name, strlen(name))};
	struct ubifs_dent_node *xent;
	union ubifs_key key;
	int err;

	ubifs_assert(c, inode_is_locked(host));
<<<<<<< HEAD

	if (!host->i_nlink)
		return -ENOENT;
=======
>>>>>>> 23e542e5

	if (fname_len(&nm) > UBIFS_MAX_NLEN)
		return -ENAMETOOLONG;

	xent = kmalloc(UBIFS_MAX_XENT_NODE_SZ, GFP_NOFS);
	if (!xent)
		return -ENOMEM;

	xent_key_init(c, &key, host->i_ino, &nm);
	err = ubifs_tnc_lookup_nm(c, &key, xent, &nm);
	if (err) {
		if (err == -ENOENT)
			err = -ENODATA;
		goto out_free;
	}

	inode = iget_xattr(c, le64_to_cpu(xent->inum));
	if (IS_ERR(inode)) {
		err = PTR_ERR(inode);
		goto out_free;
	}

	ubifs_assert(c, inode->i_nlink == 1);
	clear_nlink(inode);
	err = remove_xattr(c, host, inode, &nm);
	if (err)
		set_nlink(inode, 1);

	/* If @i_nlink is 0, 'iput()' will delete the inode */
	iput(inode);

out_free:
	kfree(xent);
	return err;
}

#ifdef CONFIG_UBIFS_FS_SECURITY
static int init_xattrs(struct inode *inode, const struct xattr *xattr_array,
		      void *fs_info)
{
	const struct xattr *xattr;
	char *name;
	int err = 0;

	for (xattr = xattr_array; xattr->name != NULL; xattr++) {
		name = kmalloc(XATTR_SECURITY_PREFIX_LEN +
			       strlen(xattr->name) + 1, GFP_NOFS);
		if (!name) {
			err = -ENOMEM;
			break;
		}
		strcpy(name, XATTR_SECURITY_PREFIX);
		strcpy(name + XATTR_SECURITY_PREFIX_LEN, xattr->name);
		/*
		 * creating a new inode without holding the inode rwsem,
		 * no need to check whether inode is locked.
		 */
		err = ubifs_xattr_set(inode, name, xattr->value,
				      xattr->value_len, 0, false);
		kfree(name);
		if (err < 0)
			break;
	}

	return err;
}

int ubifs_init_security(struct inode *dentry, struct inode *inode,
			const struct qstr *qstr)
{
	int err;

	err = security_inode_init_security(inode, dentry, qstr,
					   &init_xattrs, 0);
	if (err) {
		struct ubifs_info *c = dentry->i_sb->s_fs_info;
		ubifs_err(c, "cannot initialize security for inode %lu, error %d",
			  inode->i_ino, err);
	}
	return err;
}
#endif

static int xattr_get(const struct xattr_handler *handler,
			   struct dentry *dentry, struct inode *inode,
			   const char *name, void *buffer, size_t size)
{
	dbg_gen("xattr '%s', ino %lu ('%pd'), buf size %zd", name,
		inode->i_ino, dentry, size);

	name = xattr_full_name(handler, name);
	return ubifs_xattr_get(inode, name, buffer, size);
}

static int xattr_set(const struct xattr_handler *handler,
			   struct dentry *dentry, struct inode *inode,
			   const char *name, const void *value,
			   size_t size, int flags)
{
	dbg_gen("xattr '%s', host ino %lu ('%pd'), size %zd",
		name, inode->i_ino, dentry, size);

	name = xattr_full_name(handler, name);

	if (value)
		return ubifs_xattr_set(inode, name, value, size, flags, true);
	else
		return ubifs_xattr_remove(inode, name);
}

static const struct xattr_handler ubifs_user_xattr_handler = {
	.prefix = XATTR_USER_PREFIX,
	.get = xattr_get,
	.set = xattr_set,
};

static const struct xattr_handler ubifs_trusted_xattr_handler = {
	.prefix = XATTR_TRUSTED_PREFIX,
	.get = xattr_get,
	.set = xattr_set,
};

#ifdef CONFIG_UBIFS_FS_SECURITY
static const struct xattr_handler ubifs_security_xattr_handler = {
	.prefix = XATTR_SECURITY_PREFIX,
	.get = xattr_get,
	.set = xattr_set,
};
#endif

const struct xattr_handler *ubifs_xattr_handlers[] = {
	&ubifs_user_xattr_handler,
	&ubifs_trusted_xattr_handler,
#ifdef CONFIG_UBIFS_FS_SECURITY
	&ubifs_security_xattr_handler,
#endif
	NULL
};<|MERGE_RESOLUTION|>--- conflicted
+++ resolved
@@ -152,12 +152,6 @@
 	ui->data_len = size;
 
 	mutex_lock(&host_ui->ui_mutex);
-
-	if (!host->i_nlink) {
-		err = -ENOENT;
-		goto out_noent;
-	}
-
 	host->i_ctime = current_time(host);
 	host_ui->xattr_cnt += 1;
 	host_ui->xattr_size += CALC_DENT_SIZE(fname_len(nm));
@@ -190,7 +184,6 @@
 	host_ui->xattr_size -= CALC_XATTR_BYTES(size);
 	host_ui->xattr_names -= fname_len(nm);
 	host_ui->flags &= ~UBIFS_CRYPT_FL;
-out_noent:
 	mutex_unlock(&host_ui->ui_mutex);
 out_free:
 	make_bad_inode(inode);
@@ -242,12 +235,6 @@
 	mutex_unlock(&ui->ui_mutex);
 
 	mutex_lock(&host_ui->ui_mutex);
-
-	if (!host->i_nlink) {
-		err = -ENOENT;
-		goto out_noent;
-	}
-
 	host->i_ctime = current_time(host);
 	host_ui->xattr_size -= CALC_XATTR_BYTES(old_size);
 	host_ui->xattr_size += CALC_XATTR_BYTES(size);
@@ -269,7 +256,6 @@
 out_cancel:
 	host_ui->xattr_size -= CALC_XATTR_BYTES(size);
 	host_ui->xattr_size += CALC_XATTR_BYTES(old_size);
-out_noent:
 	mutex_unlock(&host_ui->ui_mutex);
 	make_bad_inode(inode);
 out_free:
@@ -496,12 +482,6 @@
 		return err;
 
 	mutex_lock(&host_ui->ui_mutex);
-
-	if (!host->i_nlink) {
-		err = -ENOENT;
-		goto out_noent;
-	}
-
 	host->i_ctime = current_time(host);
 	host_ui->xattr_cnt -= 1;
 	host_ui->xattr_size -= CALC_DENT_SIZE(fname_len(nm));
@@ -521,7 +501,6 @@
 	host_ui->xattr_size += CALC_DENT_SIZE(fname_len(nm));
 	host_ui->xattr_size += CALC_XATTR_BYTES(ui->data_len);
 	host_ui->xattr_names += fname_len(nm);
-out_noent:
 	mutex_unlock(&host_ui->ui_mutex);
 	ubifs_release_budget(c, &req);
 	make_bad_inode(inode);
@@ -560,12 +539,6 @@
 	int err;
 
 	ubifs_assert(c, inode_is_locked(host));
-<<<<<<< HEAD
-
-	if (!host->i_nlink)
-		return -ENOENT;
-=======
->>>>>>> 23e542e5
 
 	if (fname_len(&nm) > UBIFS_MAX_NLEN)
 		return -ENAMETOOLONG;
