--- conflicted
+++ resolved
@@ -65,10 +65,7 @@
 #include <linux/ioctl.h>
 #include <linux/types.h>
 #include <linux/v4l2-common.h>
-<<<<<<< HEAD
-=======
 #include <linux/v4l2-controls.h>
->>>>>>> 4a8e43fe
 
 /*
  * Common stuff for both V4L1 and V4L2
