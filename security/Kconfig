#
# Security configuration
#

menu "Security options"

source security/keys/Kconfig

config SECURITY_DMESG_RESTRICT
	bool "Restrict unprivileged access to the kernel syslog"
	default n
	help
	  This enforces restrictions on unprivileged users reading the kernel
	  syslog via dmesg(8).

	  If this option is not selected, no restrictions will be enforced
	  unless the dmesg_restrict sysctl is explicitly set to (1).

	  If you are unsure how to answer this question, answer N.

config SECURITY
	bool "Enable different security models"
	depends on SYSFS
	depends on MULTIUSER
	help
	  This allows you to choose different security modules to be
	  configured into your kernel.

	  If this option is not selected, the default Linux security
	  model will be used.

	  If you are unsure how to answer this question, answer N.

config SECURITY_WRITABLE_HOOKS
	depends on SECURITY
	bool
	default n

config SECURITYFS
	bool "Enable the securityfs filesystem"
	help
	  This will build the securityfs filesystem.  It is currently used by
	  the TPM bios character driver and IMA, an integrity provider.  It is
	  not used by SELinux or SMACK.

	  If you are unsure how to answer this question, answer N.

config SECURITY_NETWORK
	bool "Socket and Networking Security Hooks"
	depends on SECURITY
	help
	  This enables the socket and networking security hooks.
	  If enabled, a security module can use these hooks to
	  implement socket and networking access controls.
	  If you are unsure how to answer this question, answer N.

config PAGE_TABLE_ISOLATION
	bool "Remove the kernel mapping in user mode"
	default y
	depends on X86_64 && !UML
	help
	  This feature reduces the number of hardware side channels by
	  ensuring that the majority of kernel addresses are not mapped
	  into userspace.

<<<<<<< HEAD
	  See Documentation/x86/pagetable-isolation.txt for more details.
=======
	  See Documentation/x86/pti.txt for more details.
>>>>>>> 8f05b9c6

config SECURITY_INFINIBAND
	bool "Infiniband Security Hooks"
	depends on SECURITY && INFINIBAND
	help
	  This enables the Infiniband security hooks.
	  If enabled, a security module can use these hooks to
	  implement Infiniband access controls.
	  If you are unsure how to answer this question, answer N.

config SECURITY_NETWORK_XFRM
	bool "XFRM (IPSec) Networking Security Hooks"
	depends on XFRM && SECURITY_NETWORK
	help
	  This enables the XFRM (IPSec) networking security hooks.
	  If enabled, a security module can use these hooks to
	  implement per-packet access controls based on labels
	  derived from IPSec policy.  Non-IPSec communications are
	  designated as unlabelled, and only sockets authorized
	  to communicate unlabelled data can send without using
	  IPSec.
	  If you are unsure how to answer this question, answer N.

config SECURITY_PATH
	bool "Security hooks for pathname based access control"
	depends on SECURITY
	help
	  This enables the security hooks for pathname based access control.
	  If enabled, a security module can use these hooks to
	  implement pathname based access controls.
	  If you are unsure how to answer this question, answer N.

config INTEL_TXT
	bool "Enable Intel(R) Trusted Execution Technology (Intel(R) TXT)"
	depends on HAVE_INTEL_TXT
	help
	  This option enables support for booting the kernel with the
	  Trusted Boot (tboot) module. This will utilize
	  Intel(R) Trusted Execution Technology to perform a measured launch
	  of the kernel. If the system does not support Intel(R) TXT, this
	  will have no effect.

	  Intel TXT will provide higher assurance of system configuration and
	  initial state as well as data reset protection.  This is used to
	  create a robust initial kernel measurement and verification, which
	  helps to ensure that kernel security mechanisms are functioning
	  correctly. This level of protection requires a root of trust outside
	  of the kernel itself.

	  Intel TXT also helps solve real end user concerns about having
	  confidence that their hardware is running the VMM or kernel that
	  it was configured with, especially since they may be responsible for
	  providing such assurances to VMs and services running on it.

	  See <http://www.intel.com/technology/security/> for more information
	  about Intel(R) TXT.
	  See <http://tboot.sourceforge.net> for more information about tboot.
	  See Documentation/intel_txt.txt for a description of how to enable
	  Intel TXT support in a kernel boot.

	  If you are unsure as to whether this is required, answer N.

config LSM_MMAP_MIN_ADDR
	int "Low address space for LSM to protect from user allocation"
	depends on SECURITY && SECURITY_SELINUX
	default 32768 if ARM || (ARM64 && COMPAT)
	default 65536
	help
	  This is the portion of low virtual memory which should be protected
	  from userspace allocation.  Keeping a user from writing to low pages
	  can help reduce the impact of kernel NULL pointer bugs.

	  For most ia64, ppc64 and x86 users with lots of address space
	  a value of 65536 is reasonable and should cause no problems.
	  On arm and other archs it should not be higher than 32768.
	  Programs which use vm86 functionality or have some need to map
	  this low address space will need the permission specific to the
	  systems running LSM.

config HAVE_HARDENED_USERCOPY_ALLOCATOR
	bool
	help
	  The heap allocator implements __check_heap_object() for
	  validating memory ranges against heap object sizes in
	  support of CONFIG_HARDENED_USERCOPY.

config HARDENED_USERCOPY
	bool "Harden memory copies between kernel and userspace"
	depends on HAVE_HARDENED_USERCOPY_ALLOCATOR
	select BUG
	help
	  This option checks for obviously wrong memory regions when
	  copying memory to/from the kernel (via copy_to_user() and
	  copy_from_user() functions) by rejecting memory ranges that
	  are larger than the specified heap object, span multiple
	  separately allocated pages, are not on the process stack,
	  or are part of the kernel text. This kills entire classes
	  of heap overflow exploits and similar kernel memory exposures.

config HARDENED_USERCOPY_PAGESPAN
	bool "Refuse to copy allocations that span multiple pages"
	depends on HARDENED_USERCOPY
	depends on EXPERT
	help
	  When a multi-page allocation is done without __GFP_COMP,
	  hardened usercopy will reject attempts to copy it. There are,
	  however, several cases of this in the kernel that have not all
	  been removed. This config is intended to be used only while
	  trying to find such users.

config FORTIFY_SOURCE
	bool "Harden common str/mem functions against buffer overflows"
	depends on ARCH_HAS_FORTIFY_SOURCE
	help
	  Detect overflows of buffers in common string and memory functions
	  where the compiler can determine and validate the buffer sizes.

config STATIC_USERMODEHELPER
	bool "Force all usermode helper calls through a single binary"
	help
	  By default, the kernel can call many different userspace
	  binary programs through the "usermode helper" kernel
	  interface.  Some of these binaries are statically defined
	  either in the kernel code itself, or as a kernel configuration
	  option.  However, some of these are dynamically created at
	  runtime, or can be modified after the kernel has started up.
	  To provide an additional layer of security, route all of these
	  calls through a single executable that can not have its name
	  changed.

	  Note, it is up to this single binary to then call the relevant
	  "real" usermode helper binary, based on the first argument
	  passed to it.  If desired, this program can filter and pick
	  and choose what real programs are called.

	  If you wish for all usermode helper programs are to be
	  disabled, choose this option and then set
	  STATIC_USERMODEHELPER_PATH to an empty string.

config STATIC_USERMODEHELPER_PATH
	string "Path to the static usermode helper binary"
	depends on STATIC_USERMODEHELPER
	default "/sbin/usermode-helper"
	help
	  The binary called by the kernel when any usermode helper
	  program is wish to be run.  The "real" application's name will
	  be in the first argument passed to this program on the command
	  line.

	  If you wish for all usermode helper programs to be disabled,
	  specify an empty string here (i.e. "").

source security/selinux/Kconfig
source security/smack/Kconfig
source security/tomoyo/Kconfig
source security/apparmor/Kconfig
source security/loadpin/Kconfig
source security/yama/Kconfig

source security/integrity/Kconfig

choice
	prompt "Default security module"
	default DEFAULT_SECURITY_SELINUX if SECURITY_SELINUX
	default DEFAULT_SECURITY_SMACK if SECURITY_SMACK
	default DEFAULT_SECURITY_TOMOYO if SECURITY_TOMOYO
	default DEFAULT_SECURITY_APPARMOR if SECURITY_APPARMOR
	default DEFAULT_SECURITY_DAC

	help
	  Select the security module that will be used by default if the
	  kernel parameter security= is not specified.

	config DEFAULT_SECURITY_SELINUX
		bool "SELinux" if SECURITY_SELINUX=y

	config DEFAULT_SECURITY_SMACK
		bool "Simplified Mandatory Access Control" if SECURITY_SMACK=y

	config DEFAULT_SECURITY_TOMOYO
		bool "TOMOYO" if SECURITY_TOMOYO=y

	config DEFAULT_SECURITY_APPARMOR
		bool "AppArmor" if SECURITY_APPARMOR=y

	config DEFAULT_SECURITY_DAC
		bool "Unix Discretionary Access Controls"

endchoice

config DEFAULT_SECURITY
	string
	default "selinux" if DEFAULT_SECURITY_SELINUX
	default "smack" if DEFAULT_SECURITY_SMACK
	default "tomoyo" if DEFAULT_SECURITY_TOMOYO
	default "apparmor" if DEFAULT_SECURITY_APPARMOR
	default "" if DEFAULT_SECURITY_DAC

endmenu
<|MERGE_RESOLUTION|>--- conflicted
+++ resolved
@@ -63,11 +63,7 @@
 	  ensuring that the majority of kernel addresses are not mapped
 	  into userspace.
 
-<<<<<<< HEAD
-	  See Documentation/x86/pagetable-isolation.txt for more details.
-=======
 	  See Documentation/x86/pti.txt for more details.
->>>>>>> 8f05b9c6
 
 config SECURITY_INFINIBAND
 	bool "Infiniband Security Hooks"
